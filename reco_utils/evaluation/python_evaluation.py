--- conflicted
+++ resolved
@@ -137,6 +137,7 @@
         col_item (str): column name for item
         col_rating (str): column name for rating
         col_prediction (str): column name for prediction
+
     Returns:
         float: Root mean squared error
     """
@@ -169,6 +170,7 @@
         col_item (str): column name for item
         col_rating (str): column name for rating
         col_prediction (str): column name for prediction
+
     Returns:
         float: Mean Absolute Error.
     """
@@ -277,6 +279,7 @@
         col_item (str): column name for item
         col_rating (str): column name for rating
         col_prediction (str): column name for prediction
+
     Returns:
         float: auc_score (min=0, max=1)
     """
@@ -307,26 +310,15 @@
     https://en.wikipedia.org/wiki/Loss_functions_for_classification#Cross_entropy_loss_(Log_Loss)
 
     Args:
-<<<<<<< HEAD
         rating_true (pd.DataFrame): True data
         rating_pred (pd.DataFrame): Predicted data
         col_user (str): column name for user
         col_item (str): column name for item
         col_rating (str): column name for rating
         col_prediction (str): column name for prediction
+
     Returns:
         float: log_loss_score (min=-inf, max=inf)
-=======
-        rating_true (pd.DataFrame): True data.
-        rating_pred (pd.DataFrame): Predicted data.
-        col_user (str): column name for user.
-        col_item (str): column name for item.
-        col_rating (str): column name for rating.
-        col_prediction (str): column name for prediction.
-
-    Return:
-        float: log_loss_score (min=-inf, max=inf).
->>>>>>> 809960dc
     """
 
     y_true, y_pred = merge_rating_true_pred(
@@ -364,6 +356,7 @@
         relevancy_method (str): method for determining relevancy ['top_k', 'by_threshold']
         k (int): number of top k items per user (optional)
         threshold (float): threshold of top items per user (optional)
+
     Returns:
         pd.DataFrame, pd.DataFrame: DataFrame of recommendation hits, and hit counts vs actual relevant items per user
     """
@@ -427,6 +420,7 @@
         relevancy_method (str): method for determining relevancy ['top_k', 'by_threshold']
         k (int): number of top k items per user
         threshold (float): threshold of top items per user (optional)
+
     Returns:
         float: precision at k (min=0, max=1)
     """
@@ -472,6 +466,7 @@
         relevancy_method (str): method for determining relevancy ['top_k', 'by_threshold']
         k (int): number of top k items per user
         threshold (float): threshold of top items per user (optional)
+
     Returns:
         float: recall at k (min=0, max=1). The maximum value is 1 even when fewer than 
             k items exist for a user in rating_true.
@@ -520,6 +515,7 @@
         relevancy_method (str): method for determining relevancy ['top_k', 'by_threshold']
         k (int): number of top k items per user
         threshold (float): threshold of top items per user (optional)
+
     Returns:
         float: nDCG at k (min=0, max=1).
     """
@@ -588,7 +584,8 @@
         relevancy_method (str): method for determining relevancy ['top_k', 'by_threshold']
         k (int): number of top k items per user
         threshold (float): threshold of top items per user (optional)
-    Return:
+
+    Returns:
         float: MAP at k (min=0, max=1).
     """
 
@@ -632,7 +629,8 @@
         col_user (str): column name for user
         col_rating (str): column name for rating
         k (int): number of items for each user
-    Return:
+
+    Returns:
         pd.DataFrame: DataFrame of top k items for each user
     """
 

--- conflicted
+++ resolved
@@ -37,13 +37,7 @@
         batch_size=64,
         learning_rate=5e-3,
         verbose=1,
-<<<<<<< HEAD
-        save=False,
-        pretrain=False,
         seed=None,
-=======
-        seed=42,
->>>>>>> 2e9e5b7d
     ):
         """Constructor
         
@@ -60,8 +54,12 @@
             seed (int): Seed.
         
         """
+        
+        # seed
         tf.set_random_seed(seed)
         np.random.seed(seed)
+        self.seed = seed
+        
         self.n_users = n_users
         self.n_items = n_items
         self.model_type = model_type.lower()
@@ -80,26 +78,7 @@
                     model_options
                 )
             )
-<<<<<<< HEAD
-        # seed
-        tf.set_random_seed(seed)
-        np.random.seed(seed)
-        self.seed = seed
-        # dimension of latent space
-        self.n_factors = n_factors
-        # number of layers for mlp
-        self.layer_sizes = layer_sizes
-        # number of epochs for training
-        self.n_epochs = n_epochs
-        # training output or not
-        self.verbose = verbose
-        # set batch size
-        self.batch_size = batch_size
-        # set learning rate
-        self.learning_rate = learning_rate
-=======
-        
->>>>>>> 2e9e5b7d
+
         # ncf layer input size
         self.ncf_layer_size = n_factors + layer_sizes[-1]
         # create ncf model
@@ -424,9 +403,4 @@
         }
 
         # calculate predicted score
-<<<<<<< HEAD
-        output = self.sess.run(self.output, feed_dict)
-        return output
-=======
-        return self.sess.run(self.output, feed_dict)
->>>>>>> 2e9e5b7d
+        return self.sess.run(self.output, feed_dict)
--- conflicted
+++ resolved
@@ -39,11 +39,7 @@
     runs-on: ubuntu-22.04
     strategy:
       matrix:
-<<<<<<< HEAD
         python-version: ["3.8", "3.9", "3.10"]
-=======
-        python-version: ["3.8", "3.9"]
->>>>>>> c736241b
     steps:
       - uses: actions/checkout@v4
 

# ---------------------------------------------------------
# Copyright (c) Recommenders contributors.
# Licensed under the MIT License.
# ---------------------------------------------------------

name: azureml-cpu-nightly

on:
  #          ┌───────────── minute (0 - 59)
  #          │ ┌───────────── hour (0 - 23)
  #          │ │  ┌───────────── day of the month (1 - 31)
  #          │ │  │  ┌───────────── month (1 - 12 or JAN-DEC)
  #          │ │  │  │ ┌───────────── day of the week (0 - 6 or SUN-SAT)                                  
  #          │ │  │  │ │
  #          │ │  │  │ │
  schedule: 
    - cron: '0 0 */5 * *'  # running every 5 days at 12AM
    # cron works with default branch (main) only: # https://github.community/t/on-schedule-per-branch/17525/2
  
  push:
    # Because we can't schedule runs for non-main branches,
    # to ensure we are running the build on the staging branch, we can add push policy for it
    branches: [staging]
    paths:
      # Tests will be run only when there are changes in the code:
      - examples/**
      - '!examples/**/*.md'
      - recommenders/**
      - '!recommenders/**/*.md'
      - tests/**
      - '!tests/**/*.md'
      - setup.py


  # Enable manual trigger
  workflow_dispatch:
    input:
      tags:
        description: 'Tags to label this manual run (optional)'
        default: 'Manual trigger'

  # Make this workflow reusable
  workflow_call:

jobs:
  get-test-groups:
    runs-on: ubuntu-latest
    steps:
      - name: Check out repository code
        uses: actions/checkout@v4
      - name: Get test group names
        id: get_test_groups
        uses: ./.github/actions/get-test-groups
        with:
          TEST_KIND: "nightly"
          TEST_ENV: "cpu"
      - name: Print test group names
        run: echo ${{ steps.get_test_groups.outputs.test_groups }}
        shell: bash
    outputs:
      test_groups: ${{ steps.get_test_groups.outputs.test_groups }}

  execute-tests:
    needs: get-test-groups
    name: ${{ join(matrix.*, ', ') }}
    runs-on: ubuntu-latest
    strategy:
      max-parallel: 50 # Usage limits: https://docs.github.com/en/actions/learn-github-actions/usage-limits-billing-and-administration
      matrix:
<<<<<<< HEAD
        python-version: ['"python=3.8"', '"python=3.9"', '"python=3.10"']
=======
        python-version: ['"python=3.8"', '"python=3.9"']
>>>>>>> c736241b
        test-group:  ${{ fromJSON(needs.get-test-groups.outputs.test_groups) }}
    steps:
      - name: Check out repository code
        uses: actions/checkout@v4
      - name: Execute tests
        uses: ./.github/actions/azureml-test
        id: execute_tests
        with:
          EXP_NAME: 'nightly_tests'
          TEST_KIND: 'nightly'
          TEST_ENV: 'cpu'
          AZUREML_TEST_CREDENTIALS: ${{ secrets.AZUREML_TEST_CREDENTIALS }}
          AZUREML_TEST_SUBID: ${{ secrets.AZUREML_TEST_SUBID }}
          PYTHON_VERSION: ${{ matrix.python-version }}
          TEST_GROUP: ${{ matrix.test-group }}<|MERGE_RESOLUTION|>--- conflicted
+++ resolved
@@ -67,11 +67,7 @@
     strategy:
       max-parallel: 50 # Usage limits: https://docs.github.com/en/actions/learn-github-actions/usage-limits-billing-and-administration
       matrix:
-<<<<<<< HEAD
         python-version: ['"python=3.8"', '"python=3.9"', '"python=3.10"']
-=======
-        python-version: ['"python=3.8"', '"python=3.9"']
->>>>>>> c736241b
         test-group:  ${{ fromJSON(needs.get-test-groups.outputs.test_groups) }}
     steps:
       - name: Check out repository code

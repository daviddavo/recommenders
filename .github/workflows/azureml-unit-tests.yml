--- conflicted
+++ resolved
@@ -31,23 +31,6 @@
   workflow_call:
 
 jobs:
-  get-test-groups:
-    runs-on: ubuntu-latest
-    steps:
-      - name: Check out repository code
-        uses: actions/checkout@v2
-      - name: Get test group names
-        id: get_test_groups
-        uses: ./.github/actions/get-test-groups
-        with:
-          TEST_KIND: "unit"
-      - name: Print test group names
-        run: echo ${{ steps.get_test_groups.outputs.test_groups }}
-        shell: bash
-    outputs:
-      test_groups: ${{ steps.get_test_groups.outputs.test_groups }}
-
-<<<<<<< HEAD
   check-changes:
     # Check if there are changes in the unit tests related code which
     # includes:
@@ -71,16 +54,25 @@
               - tests/**
               - setup.py
 
-  unit-tests:
+  get-test-groups:
     needs: check-changes
     # Unit tests will be run only when related code changes
     if: needs.check-changes.outputs.code == 'true'
-    uses: ./.github/workflows/azureml-template.yml
-    with:
-      EXP_NAME: 'unit_tests'
-      TEST_KIND: 'unit'
-    secrets: inherit
-=======
+    runs-on: ubuntu-latest
+    steps:
+      - name: Check out repository code
+        uses: actions/checkout@v2
+      - name: Get test group names
+        id: get_test_groups
+        uses: ./.github/actions/get-test-groups
+        with:
+          TEST_KIND: "unit"
+      - name: Print test group names
+        run: echo ${{ steps.get_test_groups.outputs.test_groups }}
+        shell: bash
+    outputs:
+      test_groups: ${{ steps.get_test_groups.outputs.test_groups }}
+
   execute-tests:
     needs: get-test-groups
     name: ${{ join(matrix.*, ', ') }}
@@ -101,5 +93,4 @@
           AZUREML_TEST_CREDENTIALS: ${{ secrets.AZUREML_TEST_CREDENTIALS }}
           AZUREML_TEST_SUBID: ${{ secrets.AZUREML_TEST_SUBID }}
           PYTHON_VERSION: ${{ matrix.python-version }}
-          TEST_GROUP: ${{ matrix.test-group }}
->>>>>>> e16c72ed
+          TEST_GROUP: ${{ matrix.test-group }}
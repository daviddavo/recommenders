{
 "cells": [
  {
   "cell_type": "markdown",
   "source": [
    "<i>Copyright (c) Microsoft Corporation. All rights reserved.</i>\n",
    "\n",
    "<i>Licensed under the MIT License.</i>"
   ],
   "metadata": {}
  },
  {
   "cell_type": "markdown",
   "source": [
    "# Hyperparameter tuning (Spark based recommender)"
   ],
   "metadata": {}
  },
  {
   "cell_type": "markdown",
   "source": [
    "Hyperparameter tuning for Spark based recommender algorithm is important to select a model with the optimal performance. This notebook introduces good practices in performing hyperparameter tuning for building recommender models with the utility functions provided in the [Microsoft/Recommenders](https://github.com/Microsoft/Recommenders.git) repository.\n",
    "\n",
    "Three different approaches are introduced and comparatively studied.\n",
    "* Spark native/custom constructs (`ParamGridBuilder`, `TrainValidationSplit`).\n",
    "* `hyperopt` package with Tree of Parzen Estimator algorithm. \n",
    "* Brute-force random search of parameter values sampled with pre-defined space. "
   ],
   "metadata": {}
  },
  {
   "cell_type": "markdown",
   "source": [
    "## 0 Global settings and import"
   ],
   "metadata": {}
  },
  {
   "cell_type": "code",
   "execution_count": 1,
   "source": [
    "# set the environment path to find Recommenders\n",
    "%matplotlib notebook\n",
    "\n",
    "import matplotlib.pyplot as plt\n",
    "import sys\n",
    "import pandas as pd\n",
    "import numpy as np\n",
    "\n",
    "import pyspark\n",
    "import pyspark.sql.functions as F\n",
    "from pyspark.ml.recommendation import ALS\n",
    "from pyspark.ml.tuning import ParamGridBuilder, TrainValidationSplit\n",
    "from pyspark.ml.evaluation import Evaluator, RegressionEvaluator\n",
    "from pyspark.ml.pipeline import Estimator, Model\n",
    "from pyspark import keyword_only  \n",
    "from pyspark.ml.param.shared import *\n",
    "from pyspark.ml.util import *\n",
    "from pyspark.mllib.evaluation import RankingMetrics\n",
    "from pyspark.sql.types import ArrayType, IntegerType\n",
    "\n",
    "from hyperopt import fmin, tpe, hp, STATUS_OK, Trials\n",
    "from hyperopt.pyll.stochastic import sample\n",
    "\n",
    "from recommenders.utils.timer import Timer\n",
    "from recommenders.utils.spark_utils import start_or_get_spark\n",
    "from recommenders.evaluation.spark_evaluation import SparkRankingEvaluation, SparkRatingEvaluation\n",
    "from recommenders.datasets.movielens import load_spark_df\n",
    "from recommenders.datasets.spark_splitters import spark_random_split\n",
    "\n",
    "print(\"System version: {}\".format(sys.version))\n",
    "print(\"Pandas version: {}\".format(pd.__version__))\n",
    "print(\"PySpark version: {}\".format(pyspark.__version__))"
   ],
   "outputs": [
    {
     "output_type": "stream",
     "name": "stdout",
     "text": [
      "System version: 3.5.5 |Anaconda custom (64-bit)| (default, May 13 2018, 21:12:35) \n",
      "[GCC 7.2.0]\n",
      "Pandas version: 0.23.0\n",
      "PySpark version: 2.3.1\n"
     ]
    }
   ],
   "metadata": {}
  },
  {
   "cell_type": "code",
   "execution_count": 2,
   "source": [
    "MOVIELENS_DATA_SIZE = \"100k\"\n",
    "\n",
    "NUMBER_CORES = 1\n",
    "NUMBER_ITERATIONS = 25\n",
    "\n",
    "COL_USER = \"userID\"\n",
    "COL_ITEM = \"itemID\"\n",
    "COL_TIMESTAMP = \"timestamp\"\n",
    "COL_RATING = \"rating\"\n",
    "COL_PREDICTION = \"prediction\"\n",
    "\n",
    "HEADER = {\n",
    "    \"col_user\": COL_USER,\n",
    "    \"col_item\": COL_ITEM,\n",
    "    \"col_rating\": COL_RATING,\n",
    "    \"col_prediction\": COL_PREDICTION,\n",
    "}\n",
    "\n",
    "HEADER_ALS = {\n",
    "    \"userCol\": COL_USER,\n",
    "    \"itemCol\": COL_ITEM,\n",
    "    \"ratingCol\": COL_RATING\n",
    "}\n",
    "\n",
    "SUBSET_RATIO = 0.5\n",
    "\n",
    "RANK = [10, 15, 20, 30, 40]\n",
    "REG = [ 0.1, 0.01, 0.001, 0.0001, 0.00001]"
   ],
   "outputs": [],
   "metadata": {
    "tags": [
     "parameters"
    ]
   }
  },
  {
   "cell_type": "markdown",
   "source": [
    "## 1 Data preparation"
   ],
   "metadata": {}
  },
  {
   "cell_type": "markdown",
   "source": [
    "A Spark session is created. Note in this case, to study the running time for different approaches, the Spark session in local mode uses only one core for running. This eliminates the impact of parallelization of parameter tuning. "
   ],
   "metadata": {}
  },
  {
   "cell_type": "code",
   "execution_count": 3,
   "source": [
    "spark = start_or_get_spark(url=\"local[{}]\".format(NUMBER_CORES))"
   ],
   "outputs": [],
   "metadata": {}
  },
  {
   "cell_type": "markdown",
   "source": [
    "MovieLens 100k dataset is used for running the demonstration."
   ],
   "metadata": {}
  },
  {
   "cell_type": "code",
   "execution_count": 4,
   "source": [
<<<<<<< HEAD
    "data = load_spark_df(spark, size='100k', header=(COL_USER, COL_ITEM, COL_RATING))"
=======
    "data = load_spark_df(spark, size=MOVIELENS_DATA_SIZE, header=(COL_USER, COL_ITEM, COL_RATING))"
>>>>>>> 2eccb879
   ],
   "outputs": [
    {
     "output_type": "stream",
     "name": "stderr",
     "text": [
      "100%|██████████| 4.81k/4.81k [00:01<00:00, 2.47kKB/s]\n"
     ]
    }
   ],
   "metadata": {}
  },
  {
   "cell_type": "markdown",
   "source": [
    "To reduce time spent on the comparitive study, 50% of the data is used for the experimentation below."
   ],
   "metadata": {}
  },
  {
   "cell_type": "code",
   "execution_count": 5,
   "source": [
    "data, _ = spark_random_split(data, ratio=SUBSET_RATIO)"
   ],
   "outputs": [],
   "metadata": {}
  },
  {
   "cell_type": "markdown",
   "source": [
    "The dataset is split into 3 subsets randomly with a given split ratio. The hyperparameter tuning is performed on the training and the validating data, and then the optimal recommender selected is evaluated on the testing dataset."
   ],
   "metadata": {}
  },
  {
   "cell_type": "code",
   "execution_count": 6,
   "source": [
    "train, valid, test = spark_random_split(data, ratio=[3, 1, 1])"
   ],
   "outputs": [],
   "metadata": {}
  },
  {
   "cell_type": "markdown",
   "source": [
    "## 2 Hyper parameter tuning with Azure Machine Learning Services"
   ],
   "metadata": {}
  },
  {
   "cell_type": "markdown",
   "source": [
    "The `hyperdrive` module in the [Azure Machine Learning Services](https://azure.microsoft.com/en-us/services/machine-learning-service/) runs [hyperparameter tuning and optimizing for machine learning model selection](https://docs.microsoft.com/en-us/azure/machine-learning/service/how-to-tune-hyperparameters). At the moment, the service supports running hyperparameter tuning on heterogenous computing targets such as cluster of commodity compute nodes with or without GPU devices (see detailed documentation [here](https://docs.microsoft.com/en-us/azure/machine-learning/service/how-to-set-up-training-targets)). It is feasible to run parameter tuning on a cluster of VM nodes. In this case, the service containerizes individual and independent Spark session on each node of the cluster to run the parameter tuning job in parallel, instead of inside a single Spark session where the training is executed in a distributed manner.  \n",
    "\n",
    "Detailed instructions of tuning hyperparameter of non-Spark workloads by using Azure Machine Learning Services can be found in [this](./hypertune_aml_wide_and_deep_quickstart.ipynb) notebook. "
   ],
   "metadata": {}
  },
  {
   "cell_type": "markdown",
   "source": [
    "## 3 Hyper parameter tuning with Spark ML constructs"
   ],
   "metadata": {}
  },
  {
   "cell_type": "markdown",
   "source": [
    "### 3.1 Spark native construct"
   ],
   "metadata": {}
  },
  {
   "cell_type": "markdown",
   "source": [
    "Spark ML lib implements modules such as `CrossValidator` and `TrainValidationSplit` for tuning hyperparameters (see [here](https://spark.apache.org/docs/2.2.0/ml-tuning.html)). However, by default, it does not support custom machine learning algorithms, data splitting methods, and evaluation metrics, like what are offered as utility functions in the Recommenders repository. \n",
    "\n",
    "For example, the Spark native constuct can be used for tuning a recommender against the `rmse` metric which is one of the available regression metrics in Spark."
   ],
   "metadata": {}
  },
  {
   "cell_type": "markdown",
   "source": [
    "Firstly, a Spark ALS object needs to be created. In this case, for illustration purpose, it is an ALS model object."
   ],
   "metadata": {}
  },
  {
   "cell_type": "code",
   "execution_count": 7,
   "source": [
    "# NOTE the parameters of interest, rank and regParam, are left unset, \n",
    "# because their values will be assigned in the parameter grid builder.\n",
    "als = ALS(\n",
    "    maxIter=15,\n",
    "    implicitPrefs=False,\n",
    "    alpha=0.1,\n",
    "    coldStartStrategy='drop',\n",
    "    nonnegative=False,\n",
    "    **HEADER_ALS\n",
    ")"
   ],
   "outputs": [],
   "metadata": {}
  },
  {
   "cell_type": "markdown",
   "source": [
    "Then, a parameter grid can be defined as follows. Without loss of generity, only `rank` and `regParam` are considered."
   ],
   "metadata": {}
  },
  {
   "cell_type": "code",
   "execution_count": 8,
   "source": [
    "paramGrid = ParamGridBuilder() \\\n",
    "    .addGrid(als.rank, RANK) \\\n",
    "    .addGrid(als.regParam, REG) \\\n",
    "    .build()"
   ],
   "outputs": [],
   "metadata": {}
  },
  {
   "cell_type": "markdown",
   "source": [
    "Given the settings above, a `TrainValidationSplit` constructor can be created for fitting the best model in the given parameter range. In this case, the `RegressionEvaluator` is using `RMSE`, by default, as an evaluation metric. \n",
    "\n",
    "Since the data splitter is embedded in the `TrainValidationSplit` object, to make sure the splitting ratio is consistent across different approaches, the split ratio is set to be 0.75 and in the model training the training dataset and validating dataset are combined. "
   ],
   "metadata": {}
  },
  {
   "cell_type": "code",
   "execution_count": 9,
   "source": [
    "tvs = TrainValidationSplit(\n",
    "    estimator=als,\n",
    "    estimatorParamMaps=paramGrid,\n",
    "    # A regression evaluation method is used. \n",
    "    evaluator=RegressionEvaluator(labelCol='rating'),\n",
    "    # 75% of the data will be used for training, 25% for validation.\n",
    "    # NOTE here the splitting is random. The Spark splitting utilities (e.g. chrono splitter)\n",
    "    # are therefore not available here. \n",
    "    trainRatio=0.75\n",
    ")"
   ],
   "outputs": [],
   "metadata": {}
  },
  {
   "cell_type": "code",
   "execution_count": 10,
   "source": [
    "with Timer() as time_spark:\n",
    "    # Run TrainValidationSplit, and choose the best set of parameters.\n",
    "    # NOTE train and valid is union because in Spark TrainValidationSplit does splitting by itself.\n",
    "    model = tvs.fit(train.union(valid))\n",
    "\n"
   ],
   "outputs": [],
   "metadata": {}
  },
  {
   "cell_type": "markdown",
   "source": [
    "The model parameters in the grid and the best metrics can be then returned. "
   ],
   "metadata": {}
  },
  {
   "cell_type": "code",
   "execution_count": 11,
   "source": [
    "for idx, item in enumerate(model.getEstimatorParamMaps()):\n",
    "    print('Run {}:'.format(idx))\n",
    "    print('\\tValidation Metric: {}'.format(model.validationMetrics[idx]))\n",
    "    for key, value in item.items():\n",
    "        print('\\t{0}: {1}'.format(repr(key), value))"
   ],
   "outputs": [
    {
     "output_type": "stream",
     "name": "stdout",
     "text": [
      "Run 0:\n",
      "\tValidation Metric: 1.0505385750367227\n",
      "\tParam(parent='ALS_496eab0f4b1e8da03092', name='rank', doc='rank of the factorization'): 10\n",
      "\tParam(parent='ALS_496eab0f4b1e8da03092', name='regParam', doc='regularization parameter (>= 0).'): 0.1\n",
      "Run 1:\n",
      "\tValidation Metric: 1.0444319735752456\n",
      "\tParam(parent='ALS_496eab0f4b1e8da03092', name='rank', doc='rank of the factorization'): 15\n",
      "\tParam(parent='ALS_496eab0f4b1e8da03092', name='regParam', doc='regularization parameter (>= 0).'): 0.1\n",
      "Run 2:\n",
      "\tValidation Metric: 1.040060458376737\n",
      "\tParam(parent='ALS_496eab0f4b1e8da03092', name='rank', doc='rank of the factorization'): 20\n",
      "\tParam(parent='ALS_496eab0f4b1e8da03092', name='regParam', doc='regularization parameter (>= 0).'): 0.1\n",
      "Run 3:\n",
      "\tValidation Metric: 1.0293843505140208\n",
      "\tParam(parent='ALS_496eab0f4b1e8da03092', name='rank', doc='rank of the factorization'): 30\n",
      "\tParam(parent='ALS_496eab0f4b1e8da03092', name='regParam', doc='regularization parameter (>= 0).'): 0.1\n",
      "Run 4:\n",
      "\tValidation Metric: 1.0216137585741758\n",
      "\tParam(parent='ALS_496eab0f4b1e8da03092', name='rank', doc='rank of the factorization'): 40\n",
      "\tParam(parent='ALS_496eab0f4b1e8da03092', name='regParam', doc='regularization parameter (>= 0).'): 0.1\n",
      "Run 5:\n",
      "\tValidation Metric: 1.4359689750708238\n",
      "\tParam(parent='ALS_496eab0f4b1e8da03092', name='rank', doc='rank of the factorization'): 10\n",
      "\tParam(parent='ALS_496eab0f4b1e8da03092', name='regParam', doc='regularization parameter (>= 0).'): 0.01\n",
      "Run 6:\n",
      "\tValidation Metric: 1.4607579006632527\n",
      "\tParam(parent='ALS_496eab0f4b1e8da03092', name='rank', doc='rank of the factorization'): 15\n",
      "\tParam(parent='ALS_496eab0f4b1e8da03092', name='regParam', doc='regularization parameter (>= 0).'): 0.01\n",
      "Run 7:\n",
      "\tValidation Metric: 1.462040851503185\n",
      "\tParam(parent='ALS_496eab0f4b1e8da03092', name='rank', doc='rank of the factorization'): 20\n",
      "\tParam(parent='ALS_496eab0f4b1e8da03092', name='regParam', doc='regularization parameter (>= 0).'): 0.01\n",
      "Run 8:\n",
      "\tValidation Metric: 1.3991557293601262\n",
      "\tParam(parent='ALS_496eab0f4b1e8da03092', name='rank', doc='rank of the factorization'): 30\n",
      "\tParam(parent='ALS_496eab0f4b1e8da03092', name='regParam', doc='regularization parameter (>= 0).'): 0.01\n",
      "Run 9:\n",
      "\tValidation Metric: 1.3410599805798034\n",
      "\tParam(parent='ALS_496eab0f4b1e8da03092', name='rank', doc='rank of the factorization'): 40\n",
      "\tParam(parent='ALS_496eab0f4b1e8da03092', name='regParam', doc='regularization parameter (>= 0).'): 0.01\n",
      "Run 10:\n",
      "\tValidation Metric: 1.988790687632913\n",
      "\tParam(parent='ALS_496eab0f4b1e8da03092', name='rank', doc='rank of the factorization'): 10\n",
      "\tParam(parent='ALS_496eab0f4b1e8da03092', name='regParam', doc='regularization parameter (>= 0).'): 0.001\n",
      "Run 11:\n",
      "\tValidation Metric: 1.87653183445857\n",
      "\tParam(parent='ALS_496eab0f4b1e8da03092', name='rank', doc='rank of the factorization'): 15\n",
      "\tParam(parent='ALS_496eab0f4b1e8da03092', name='regParam', doc='regularization parameter (>= 0).'): 0.001\n",
      "Run 12:\n",
      "\tValidation Metric: 1.9156975302076813\n",
      "\tParam(parent='ALS_496eab0f4b1e8da03092', name='rank', doc='rank of the factorization'): 20\n",
      "\tParam(parent='ALS_496eab0f4b1e8da03092', name='regParam', doc='regularization parameter (>= 0).'): 0.001\n",
      "Run 13:\n",
      "\tValidation Metric: 1.8551322988886354\n",
      "\tParam(parent='ALS_496eab0f4b1e8da03092', name='rank', doc='rank of the factorization'): 30\n",
      "\tParam(parent='ALS_496eab0f4b1e8da03092', name='regParam', doc='regularization parameter (>= 0).'): 0.001\n",
      "Run 14:\n",
      "\tValidation Metric: 1.8640288497082245\n",
      "\tParam(parent='ALS_496eab0f4b1e8da03092', name='rank', doc='rank of the factorization'): 40\n",
      "\tParam(parent='ALS_496eab0f4b1e8da03092', name='regParam', doc='regularization parameter (>= 0).'): 0.001\n",
      "Run 15:\n",
      "\tValidation Metric: 3.0577123716478947\n",
      "\tParam(parent='ALS_496eab0f4b1e8da03092', name='rank', doc='rank of the factorization'): 10\n",
      "\tParam(parent='ALS_496eab0f4b1e8da03092', name='regParam', doc='regularization parameter (>= 0).'): 0.0001\n",
      "Run 16:\n",
      "\tValidation Metric: 2.849817587112537\n",
      "\tParam(parent='ALS_496eab0f4b1e8da03092', name='rank', doc='rank of the factorization'): 15\n",
      "\tParam(parent='ALS_496eab0f4b1e8da03092', name='regParam', doc='regularization parameter (>= 0).'): 0.0001\n",
      "Run 17:\n",
      "\tValidation Metric: 2.5637113568725733\n",
      "\tParam(parent='ALS_496eab0f4b1e8da03092', name='rank', doc='rank of the factorization'): 20\n",
      "\tParam(parent='ALS_496eab0f4b1e8da03092', name='regParam', doc='regularization parameter (>= 0).'): 0.0001\n",
      "Run 18:\n",
      "\tValidation Metric: 2.549950528259629\n",
      "\tParam(parent='ALS_496eab0f4b1e8da03092', name='rank', doc='rank of the factorization'): 30\n",
      "\tParam(parent='ALS_496eab0f4b1e8da03092', name='regParam', doc='regularization parameter (>= 0).'): 0.0001\n",
      "Run 19:\n",
      "\tValidation Metric: 2.9097893609292096\n",
      "\tParam(parent='ALS_496eab0f4b1e8da03092', name='rank', doc='rank of the factorization'): 40\n",
      "\tParam(parent='ALS_496eab0f4b1e8da03092', name='regParam', doc='regularization parameter (>= 0).'): 0.0001\n",
      "Run 20:\n",
      "\tValidation Metric: 4.9701569583584115\n",
      "\tParam(parent='ALS_496eab0f4b1e8da03092', name='rank', doc='rank of the factorization'): 10\n",
      "\tParam(parent='ALS_496eab0f4b1e8da03092', name='regParam', doc='regularization parameter (>= 0).'): 1e-05\n",
      "Run 21:\n",
      "\tValidation Metric: 4.230109404473068\n",
      "\tParam(parent='ALS_496eab0f4b1e8da03092', name='rank', doc='rank of the factorization'): 15\n",
      "\tParam(parent='ALS_496eab0f4b1e8da03092', name='regParam', doc='regularization parameter (>= 0).'): 1e-05\n",
      "Run 22:\n",
      "\tValidation Metric: 3.5723074921735707\n",
      "\tParam(parent='ALS_496eab0f4b1e8da03092', name='rank', doc='rank of the factorization'): 20\n",
      "\tParam(parent='ALS_496eab0f4b1e8da03092', name='regParam', doc='regularization parameter (>= 0).'): 1e-05\n",
      "Run 23:\n",
      "\tValidation Metric: 3.469775656947356\n",
      "\tParam(parent='ALS_496eab0f4b1e8da03092', name='rank', doc='rank of the factorization'): 30\n",
      "\tParam(parent='ALS_496eab0f4b1e8da03092', name='regParam', doc='regularization parameter (>= 0).'): 1e-05\n",
      "Run 24:\n",
      "\tValidation Metric: 4.426604995574413\n",
      "\tParam(parent='ALS_496eab0f4b1e8da03092', name='rank', doc='rank of the factorization'): 40\n",
      "\tParam(parent='ALS_496eab0f4b1e8da03092', name='regParam', doc='regularization parameter (>= 0).'): 1e-05\n"
     ]
    }
   ],
   "metadata": {}
  },
  {
   "cell_type": "code",
   "execution_count": 12,
   "source": [
    "model.validationMetrics"
   ],
   "outputs": [
    {
     "output_type": "execute_result",
     "data": {
      "text/plain": [
       "[1.0505385750367227,\n",
       " 1.0444319735752456,\n",
       " 1.040060458376737,\n",
       " 1.0293843505140208,\n",
       " 1.0216137585741758,\n",
       " 1.4359689750708238,\n",
       " 1.4607579006632527,\n",
       " 1.462040851503185,\n",
       " 1.3991557293601262,\n",
       " 1.3410599805798034,\n",
       " 1.988790687632913,\n",
       " 1.87653183445857,\n",
       " 1.9156975302076813,\n",
       " 1.8551322988886354,\n",
       " 1.8640288497082245,\n",
       " 3.0577123716478947,\n",
       " 2.849817587112537,\n",
       " 2.5637113568725733,\n",
       " 2.549950528259629,\n",
       " 2.9097893609292096,\n",
       " 4.9701569583584115,\n",
       " 4.230109404473068,\n",
       " 3.5723074921735707,\n",
       " 3.469775656947356,\n",
       " 4.426604995574413]"
      ]
     },
     "metadata": {},
     "execution_count": 12
    }
   ],
   "metadata": {}
  },
  {
   "cell_type": "markdown",
   "source": [
    "To get the best model, just do"
   ],
   "metadata": {}
  },
  {
   "cell_type": "code",
   "execution_count": 13,
   "source": [
    "model_best_spark = model.bestModel"
   ],
   "outputs": [],
   "metadata": {}
  },
  {
   "cell_type": "markdown",
   "source": [
    "### 3.2 Custom `Estimator`, `Transformer`, and `Evaluator` for Spark ALS\n",
    "\n",
    "One can also customize Spark modules to allow tuning hyperparameters for a desired model and evaluation metric, given that the native Spark ALS does not allow tuning hyperparameters for ranking metrics such as precision@k, recall@k, etc. This can be done by creating custom `Estimator`, `Transformer` and `Evaluator`. The benefit is that, after the customization, the tuning process can make use of `trainValidSplit` directly, which distributes the tuning in a Spark session."
   ],
   "metadata": {}
  },
  {
   "cell_type": "markdown",
   "source": [
    "#### Customized `Estimator` and `Transformer` for top k recommender based on Spark ALS\n",
    "\n",
    "The following shows how to implement a PySpark `Estimator` and `Transfomer` for recommending top k items from ALS model. The latter generates top k recommendations from the model object. Both of the two are designed by following the protocol of Spark APIs, to make sure that they can be run with the hyperparameter tuning constructs in Spark."
   ],
   "metadata": {}
  },
  {
   "cell_type": "code",
   "execution_count": 14,
   "source": [
    "class ALSTopK(\n",
    "    ALS,\n",
    "    Estimator,\n",
    "    HasInputCol,\n",
    "    HasPredictionCol\n",
    "):    \n",
    "    rank = Param(Params._dummy(), \"rank\", \"rank of the factorization\",\n",
    "                 typeConverter=TypeConverters.toInt)\n",
    "    numUserBlocks = Param(Params._dummy(), \"numUserBlocks\", \"number of user blocks\",\n",
    "                          typeConverter=TypeConverters.toInt)\n",
    "    numItemBlocks = Param(Params._dummy(), \"numItemBlocks\", \"number of item blocks\",\n",
    "                          typeConverter=TypeConverters.toInt)\n",
    "    implicitPrefs = Param(Params._dummy(), \"implicitPrefs\", \"whether to use implicit preference\",\n",
    "                          typeConverter=TypeConverters.toBoolean)\n",
    "    alpha = Param(Params._dummy(), \"alpha\", \"alpha for implicit preference\",\n",
    "                  typeConverter=TypeConverters.toFloat)\n",
    "    userCol = Param(Params._dummy(), \"userCol\", \"column name for user ids. Ids must be within \" +\n",
    "                    \"the integer value range.\", typeConverter=TypeConverters.toString)\n",
    "    itemCol = Param(Params._dummy(), \"itemCol\", \"column name for item ids. Ids must be within \" +\n",
    "                    \"the integer value range.\", typeConverter=TypeConverters.toString)\n",
    "    ratingCol = Param(Params._dummy(), \"ratingCol\", \"column name for ratings\",\n",
    "                      typeConverter=TypeConverters.toString)\n",
    "    nonnegative = Param(Params._dummy(), \"nonnegative\",\n",
    "                        \"whether to use nonnegative constraint for least squares\",\n",
    "                        typeConverter=TypeConverters.toBoolean)\n",
    "    intermediateStorageLevel = Param(Params._dummy(), \"intermediateStorageLevel\",\n",
    "                                     \"StorageLevel for intermediate datasets. Cannot be 'NONE'.\",\n",
    "                                     typeConverter=TypeConverters.toString)\n",
    "    finalStorageLevel = Param(Params._dummy(), \"finalStorageLevel\",\n",
    "                              \"StorageLevel for ALS model factors.\",\n",
    "                              typeConverter=TypeConverters.toString)\n",
    "    coldStartStrategy = Param(Params._dummy(), \"coldStartStrategy\", \"strategy for dealing with \" +\n",
    "                              \"unknown or new users/items at prediction time. This may be useful \" +\n",
    "                              \"in cross-validation or production scenarios, for handling \" +\n",
    "                              \"user/item ids the model has not seen in the training data. \" +\n",
    "                              \"Supported values: 'nan', 'drop'.\",\n",
    "                              typeConverter=TypeConverters.toString)\n",
    "\n",
    "    @keyword_only\n",
    "    def __init__(\n",
    "        self,\n",
    "        rank=10, maxIter=10, regParam=0.1, numUserBlocks=10, numItemBlocks=10,\n",
    "        implicitPrefs=False, alpha=1.0, userCol=\"user\", itemCol=\"item\", seed=None, k=10,\n",
    "        ratingCol=\"rating\", nonnegative=False, checkpointInterval=10,\n",
    "        intermediateStorageLevel=\"MEMORY_AND_DISK\",\n",
    "        finalStorageLevel=\"MEMORY_AND_DISK\", coldStartStrategy=\"nan\"\n",
    "    ):\n",
    "        super(ALS, self).__init__()\n",
    "        self._java_obj = self._new_java_obj(\"org.apache.spark.ml.recommendation.ALS\", self.uid)\n",
    "        self._setDefault(rank=10, maxIter=10, regParam=0.1, numUserBlocks=10, numItemBlocks=10,\n",
    "                         implicitPrefs=False, alpha=1.0, userCol=\"user\", itemCol=\"item\",\n",
    "                         ratingCol=\"rating\", nonnegative=False, checkpointInterval=10,\n",
    "                         intermediateStorageLevel=\"MEMORY_AND_DISK\",\n",
    "                         finalStorageLevel=\"MEMORY_AND_DISK\", coldStartStrategy=\"nan\")\n",
    "\n",
    "        kwargs = self._input_kwargs \n",
    "        kwargs = {x: kwargs[x] for x in kwargs if x not in {'k'}}\n",
    "        self.setParams(**kwargs)\n",
    "        \n",
    "        # The manually added parameter is not present in ALS Java implementation. \n",
    "        self.k = k\n",
    "        \n",
    "    def setRank(self, value):\n",
    "        \"\"\"\n",
    "        Sets the value of :py:attr:`rank`.\n",
    "        \"\"\"\n",
    "        return self._set(rank=value)\n",
    "\n",
    "    def getRank(self):\n",
    "        \"\"\"\n",
    "        Gets the value of rank or its default value.\n",
    "        \"\"\"\n",
    "        return self.getOrDefault(self.rank)\n",
    "    \n",
    "    def setParams(self, rank=10, maxIter=10, regParam=0.1, numUserBlocks=10, numItemBlocks=10,\n",
    "                  implicitPrefs=False, alpha=1.0, userCol=\"user\", itemCol=\"item\", seed=None,\n",
    "                  ratingCol=\"rating\", nonnegative=False, checkpointInterval=10,\n",
    "                  intermediateStorageLevel=\"MEMORY_AND_DISK\",\n",
    "                  finalStorageLevel=\"MEMORY_AND_DISK\", coldStartStrategy=\"nan\"):\n",
    "        \"\"\"\n",
    "        setParams(self, rank=10, maxIter=10, regParam=0.1, numUserBlocks=10, numItemBlocks=10, \\\n",
    "                 implicitPrefs=False, alpha=1.0, userCol=\"user\", itemCol=\"item\", seed=None, \\\n",
    "                 ratingCol=\"rating\", nonnegative=False, checkpointInterval=10, \\\n",
    "                 intermediateStorageLevel=\"MEMORY_AND_DISK\", \\\n",
    "                 finalStorageLevel=\"MEMORY_AND_DISK\", coldStartStrategy=\"nan\")\n",
    "        Sets params for ALS.\n",
    "        \"\"\"\n",
    "        kwargs = self._input_kwargs\n",
    "        kwargs = {x: kwargs[x] for x in kwargs if x not in {'k'}}\n",
    "        return self._set(**kwargs)\n",
    "        \n",
    "    def _fit(self, dataset):\n",
    "        kwargs = self._input_kwargs    \n",
    "        # Exclude k as it is not a parameter for ALS.\n",
    "        kwargs = {x: kwargs[x] for x in kwargs if x not in {'k'}}\n",
    "        kwargs['rank'] = self.getRank()\n",
    "        kwargs['regParam'] = self.getOrDefault(self.regParam)\n",
    "        als = ALS(\n",
    "            **kwargs\n",
    "        )\n",
    "        als_model = als.fit(dataset)\n",
    "        \n",
    "        user_col = kwargs['userCol']\n",
    "        item_col = kwargs['itemCol']\n",
    "        \n",
    "        k = self.k\n",
    "                     \n",
    "        topk_model = ALSTopKModel()\n",
    "        topk_model.setParams(\n",
    "            als_model,\n",
    "            user_col, \n",
    "            item_col, \n",
    "            k\n",
    "        )\n",
    "        \n",
    "        return topk_model\n",
    "    \n",
    "    \n",
    "class ALSTopKModel(\n",
    "    Model,\n",
    "    HasInputCol,\n",
    "    HasPredictionCol,\n",
    "    HasLabelCol\n",
    "):    \n",
    "    def setParams(self, model, userCol, itemCol, k):\n",
    "        self.model = model\n",
    "        self.userCol = userCol\n",
    "        self.itemCol = itemCol\n",
    "        self.k = k\n",
    "    \n",
    "    def _transform(self, dataset):\n",
    "        predictionCol = self.getPredictionCol()\n",
    "        labelCol = self.getLabelCol()\n",
    "        \n",
    "        users = dataset.select(self.userCol).distinct()\n",
    "        topk_recommendation = self.model.recommendForUserSubset(users, self.k)  \n",
    "        \n",
    "        extract_value = F.udf((lambda x: [y[0] for y in x]), ArrayType(IntegerType()))\n",
    "        topk_recommendation = topk_recommendation.withColumn(predictionCol, extract_value(F.col(\"recommendations\")))        \n",
    "        \n",
    "        dataset = (\n",
    "            dataset\n",
    "            .groupBy(self.userCol)\n",
    "            .agg(F.collect_list(F.col(self.itemCol)).alias(labelCol))\n",
    "        )\n",
    "            \n",
    "        topk_recommendation_all = dataset.join(\n",
    "            topk_recommendation, \n",
    "            on=self.userCol,\n",
    "            how=\"outer\"\n",
    "        )\n",
    "        \n",
    "        return topk_recommendation_all.select(self.userCol, labelCol, predictionCol)"
   ],
   "outputs": [],
   "metadata": {}
  },
  {
   "cell_type": "markdown",
   "source": [
    "#### Customized precision@k evaluation metric\n",
    "\n",
    "In addition to the custom `Estimator` and `Transformer`, it may also be desired to customize an `Evaluator` to allow \"beyond-rating\" metrics. The codes as following illustrates a precision@k evaluator. Other types of evaluators can be developed in a similar way."
   ],
   "metadata": {}
  },
  {
   "cell_type": "code",
   "execution_count": 15,
   "source": [
    "# Define a custom Evaulator. Here precision@k is used.\n",
    "class PrecisionAtKEvaluator(Evaluator):\n",
    "\n",
    "    def __init__(self, predictionCol=\"prediction\", labelCol=\"label\", k=10):\n",
    "        self.predictionCol = predictionCol\n",
    "        self.labelCol = labelCol\n",
    "        self.k = k\n",
    "\n",
    "    def _evaluate(self, dataset):\n",
    "        \"\"\"\n",
    "        Returns a random number. \n",
    "        Implement here the true metric\n",
    "        \"\"\"      \n",
    "        # Drop Nulls.\n",
    "        dataset = dataset.na.drop()\n",
    "        metrics = RankingMetrics(dataset.select(self.predictionCol, self.labelCol).rdd)\n",
    "        return metrics.precisionAt(self.k)\n",
    "\n",
    "    def isLargerBetter(self):\n",
    "        return True"
   ],
   "outputs": [],
   "metadata": {}
  },
  {
   "cell_type": "markdown",
   "source": [
    "Then a new ALS top-k recommender can be created, and the Spark native construct, `TrainValidationSplit` module, can be used to find the optimal model w.r.t the precision@k metric."
   ],
   "metadata": {}
  },
  {
   "cell_type": "code",
   "execution_count": 16,
   "source": [
    "alstopk = ALSTopK(\n",
    "    userCol=COL_USER,\n",
    "    itemCol=COL_ITEM,\n",
    "    ratingCol=COL_RATING,\n",
    "    k=10\n",
    ")\n",
    "\n",
    "# Here for illustration purpose, a small grid is used.\n",
    "paramGrid = ParamGridBuilder() \\\n",
    "    .addGrid(alstopk.rank, [10, 20]) \\\n",
    "    .addGrid(alstopk.regParam, [0.1, 0.01]) \\\n",
    "    .build()\n",
    "\n",
    "tvs = TrainValidationSplit(\n",
    "    estimator=alstopk,\n",
    "    estimatorParamMaps=paramGrid,\n",
    "    # A regression evaluation method is used. \n",
    "    evaluator=PrecisionAtKEvaluator(),\n",
    "    # 75% of the data will be used for training, 25% for validation.\n",
    "    # NOTE here the splitting is random. The Spark splitting utilities (e.g. chrono splitter)\n",
    "    # are therefore not available here. \n",
    "    trainRatio=0.75\n",
    ")"
   ],
   "outputs": [],
   "metadata": {}
  },
  {
   "cell_type": "code",
   "execution_count": 17,
   "source": [
    "# Run TrainValidationSplit, and choose the best set of parameters.\n",
    "# NOTE train and valid is union because in Spark TrainValidationSplit does splitting by itself.\n",
    "model_precision = tvs.fit(train.union(valid))\n",
    "\n",
    "model_precision.getEstimatorParamMaps()"
   ],
   "outputs": [
    {
     "output_type": "execute_result",
     "data": {
      "text/plain": [
       "[{Param(parent='ALSTopK_4f48b7cc6cf2badfcea7', name='rank', doc='rank of the factorization'): 10,\n",
       "  Param(parent='ALSTopK_4f48b7cc6cf2badfcea7', name='regParam', doc='regularization parameter (>= 0).'): 0.1},\n",
       " {Param(parent='ALSTopK_4f48b7cc6cf2badfcea7', name='rank', doc='rank of the factorization'): 10,\n",
       "  Param(parent='ALSTopK_4f48b7cc6cf2badfcea7', name='regParam', doc='regularization parameter (>= 0).'): 0.01},\n",
       " {Param(parent='ALSTopK_4f48b7cc6cf2badfcea7', name='rank', doc='rank of the factorization'): 20,\n",
       "  Param(parent='ALSTopK_4f48b7cc6cf2badfcea7', name='regParam', doc='regularization parameter (>= 0).'): 0.1},\n",
       " {Param(parent='ALSTopK_4f48b7cc6cf2badfcea7', name='rank', doc='rank of the factorization'): 20,\n",
       "  Param(parent='ALSTopK_4f48b7cc6cf2badfcea7', name='regParam', doc='regularization parameter (>= 0).'): 0.01}]"
      ]
     },
     "metadata": {},
     "execution_count": 17
    }
   ],
   "metadata": {}
  },
  {
   "cell_type": "code",
   "execution_count": 18,
   "source": [
    "def best_param(model, is_larger_better=True):\n",
    "    if is_larger_better:\n",
    "        best_metric = max(model.validationMetrics)\n",
    "    else:\n",
    "        best_metric = min(model.validationMetrics)\n",
    "        \n",
    "    parameters = model.getEstimatorParamMaps()[model.validationMetrics.index(best_metric)]\n",
    "     \n",
    "    return list(parameters.values())"
   ],
   "outputs": [],
   "metadata": {}
  },
  {
   "cell_type": "code",
   "execution_count": 19,
   "source": [
    "params = best_param(model_precision)"
   ],
   "outputs": [],
   "metadata": {}
  },
  {
   "cell_type": "code",
   "execution_count": 20,
   "source": [
    "model_precision.bestModel.transform(valid).limit(5).show()\n",
    "\n",
    "for idx, item in enumerate(model_precision.getEstimatorParamMaps()):\n",
    "    print('Run {}:'.format(idx))\n",
    "    print('\\tValidation Metric: {}'.format(model_precision.validationMetrics[idx]))\n",
    "    for key, value in item.items():\n",
    "        print('\\t{0}: {1}'.format(repr(key), value))"
   ],
   "outputs": [
    {
     "output_type": "stream",
     "name": "stdout",
     "text": [
      "+------+--------------------+--------------------+\n",
      "|userID|               label|          prediction|\n",
      "+------+--------------------+--------------------+\n",
      "|   148|     [116, 135, 189]|[126, 735, 222, 7...|\n",
      "|   463|[15, 100, 103, 12...|[87, 922, 343, 52...|\n",
      "|   471|      [95, 102, 946]|[663, 114, 488, 9...|\n",
      "|   496|[94, 143, 196, 28...|[475, 645, 69, 18...|\n",
      "|   833|[50, 68, 79, 92, ...|[428, 20, 135, 18...|\n",
      "+------+--------------------+--------------------+\n",
      "\n",
      "Run 0:\n",
      "\tValidation Metric: 0.01411637931034483\n",
      "\tParam(parent='ALSTopK_4f48b7cc6cf2badfcea7', name='rank', doc='rank of the factorization'): 10\n",
      "\tParam(parent='ALSTopK_4f48b7cc6cf2badfcea7', name='regParam', doc='regularization parameter (>= 0).'): 0.1\n",
      "Run 1:\n",
      "\tValidation Metric: 0.007866379310344828\n",
      "\tParam(parent='ALSTopK_4f48b7cc6cf2badfcea7', name='rank', doc='rank of the factorization'): 10\n",
      "\tParam(parent='ALSTopK_4f48b7cc6cf2badfcea7', name='regParam', doc='regularization parameter (>= 0).'): 0.01\n",
      "Run 2:\n",
      "\tValidation Metric: 0.01799568965517241\n",
      "\tParam(parent='ALSTopK_4f48b7cc6cf2badfcea7', name='rank', doc='rank of the factorization'): 20\n",
      "\tParam(parent='ALSTopK_4f48b7cc6cf2badfcea7', name='regParam', doc='regularization parameter (>= 0).'): 0.1\n",
      "Run 3:\n",
      "\tValidation Metric: 0.018103448275862084\n",
      "\tParam(parent='ALSTopK_4f48b7cc6cf2badfcea7', name='rank', doc='rank of the factorization'): 20\n",
      "\tParam(parent='ALSTopK_4f48b7cc6cf2badfcea7', name='regParam', doc='regularization parameter (>= 0).'): 0.01\n"
     ]
    }
   ],
   "metadata": {}
  },
  {
   "cell_type": "markdown",
   "source": [
    "## 4 Hyperparameter tuning with `hyperopt`"
   ],
   "metadata": {}
  },
  {
   "cell_type": "markdown",
   "source": [
    "`hyperopt` is an open source Python package that is designed for tuning parameters for generic function with any pre-defined loss. More information about `hyperopt` can be found [here](https://github.com/hyperopt/hyperopt). `hyperopt` supports parallelization on MongoDB but not Spark. In our case, the tuning is performed in a sequential mode on a local computer.\n",
    "\n",
    "In `hyperopt`, an *objective* function is defined for optimizing the hyper parameters. In this case, the objective is similar to that in the Spark native construct situation, which is *to the RMSE metric for an ALS recommender*. Parameters of `rank` and `regParam` are used as hyperparameters. \n",
    "\n",
    "The objective function shown below demonstrates a RMSE loss for an ALS recommender. "
   ],
   "metadata": {}
  },
  {
   "cell_type": "code",
   "execution_count": 21,
   "source": [
    "# Customize an objective function\n",
    "def objective(params):\n",
    "    with Timer() as time_run_start:\n",
    "    \n",
    "        rank = params['rank']\n",
    "        reg = params['reg']\n",
    "        train = params['train'] \n",
    "        valid = params['valid'] \n",
    "        col_user = params['col_user'] \n",
    "        col_item = params['col_item']\n",
    "        col_rating = params['col_rating'] \n",
    "        col_prediction = params['col_prediction'] \n",
    "        k = params['k']\n",
    "        relevancy_method = params['relevancy_method']\n",
    "\n",
    "        als = ALS(\n",
    "            rank=rank,\n",
    "            maxIter=15,\n",
    "            implicitPrefs=False,\n",
    "            alpha=0.1,\n",
    "            regParam=reg,\n",
    "            coldStartStrategy='drop',\n",
    "            nonnegative=False,\n",
    "            seed=42,\n",
    "            **HEADER_ALS\n",
    "        )\n",
    "\n",
    "        model = als.fit(train) \n",
    "        prediction = model.transform(valid)\n",
    "\n",
    "        rating_eval = SparkRatingEvaluation(\n",
    "            valid, \n",
    "            prediction, \n",
    "            **HEADER\n",
    "        )\n",
    "\n",
    "        rmse = rating_eval.rmse()\n",
    "    \n",
    "    # Return the objective function result.\n",
    "    return {\n",
    "        'loss': rmse,\n",
    "        'status': STATUS_OK,\n",
    "        'eval_time': time_run_start.interval\n",
    "    }"
   ],
   "outputs": [],
   "metadata": {}
  },
  {
   "cell_type": "markdown",
   "source": [
    "A search space is usually defined for hyperparameter exploration. Design of search space is empirical, and depends on the understanding of how distribution of parameter of interest affects the model performance measured by the loss function. \n",
    "\n",
    "In the ALS algorithm, the two hyper parameters, rank and reg, affect model performance in a way that\n",
    "* The higher the rank, the better the model performance but also the higher risk of overfitting.\n",
    "* The reg parameter prevents overfitting in certain way. \n",
    "\n",
    "Therefore, in this case, a uniform distribution and a lognormal distribution sampling spaces are used for rank and reg, respectively. A narrow search space is used for illustration purpose, that is, the range of rank is from 10 to 20, while that of reg is from $e^{-5}$ to $e^{-1}$. Together with the randomly sampled hyper parameters, other parameters use for building / evaluating the recommender, like `k`, column names, data, etc., are kept as constants."
   ],
   "metadata": {}
  },
  {
   "cell_type": "code",
   "execution_count": 22,
   "source": [
    "# define a search space\n",
    "space = {\n",
    "    'rank': hp.quniform('rank', 10, 40, 5),\n",
    "    'reg': hp.loguniform('reg', -5, -1),\n",
    "    'train': train, \n",
    "    'valid': valid, \n",
    "    'col_user': COL_USER, \n",
    "    'col_item': COL_ITEM, \n",
    "    'col_rating': COL_RATING, \n",
    "    'col_prediction': \"prediction\", \n",
    "    'k': 10,\n",
    "    'relevancy_method': \"top_k\"\n",
    "}"
   ],
   "outputs": [],
   "metadata": {}
  },
  {
   "cell_type": "markdown",
   "source": [
    "### 4.1 Hyperparameter tuning with TPE"
   ],
   "metadata": {}
  },
  {
   "cell_type": "markdown",
   "source": [
    "`fmin` of `hyperopt` is used for running the trials for searching optimal hyper parameters. In `hyperopt`, there are different strategies for intelligently optimize hyper parameters. For example, `hyperopt` avails [Tree of Parzen Estimators (TPE) method](https://papers.nips.cc/paper/4443-algorithms-for-hyper-parameter-optimization.pdf) for searching optimal parameters. \n",
    "\n",
    "The TPE method models a surface response of $p(x|y)$ by transforming a generative process, replacing the distributions of the configuration prior with non-parametric densities, where $p$ is the probability of configuration space $x$ given the loss $y$. For different configuration space, the TPE method does different replacements. That is, uniform $\\to$ truncated Gaussian mixture, log-uniform $\\to$ exponentiated truncated Gaussian mixture, categorical $\\to$ re-weighted categorical, etc. Using different observations ${x(1), ..., x(k)}$ in the non-parametric densities, these substitutions represent a learning algorithm that can produce a variety of densities over the configuration space $X$. By maintaining sorted lists of observed variables in $H$, the runtime of each iteration of the TPE algorithm can scale linearly in $|H|$ and linearly in the number of variables (dimensions) being optimized. In a nutshell, the algorithm recognizes the irrelevant variables in the configuration space, and thus reduces iterations in searching for the optimal ones. Details of the TPE algorithm can be found in the reference paper.\n",
    "\n",
    "The following runs the trials with the pre-defined objective function and search space. TPE is used as the optimization method. Totally there will be 10 evaluations run for searching the best parameters."
   ],
   "metadata": {}
  },
  {
   "cell_type": "code",
   "execution_count": 23,
   "source": [
    "with Timer() as time_hyperopt:\n",
    "    # Trials for recording each iteration of the hyperparameter searching.\n",
    "    trials = Trials()\n",
    "\n",
    "    best = fmin(\n",
    "        fn=objective,\n",
    "        space=space,\n",
    "        algo=tpe.suggest,\n",
    "        trials=trials,\n",
    "        max_evals=NUMBER_ITERATIONS\n",
    "    )\n",
    "                  \n"
   ],
   "outputs": [],
   "metadata": {}
  },
  {
   "cell_type": "code",
   "execution_count": 24,
   "source": [
    "trials.best_trial"
   ],
   "outputs": [
    {
     "output_type": "execute_result",
     "data": {
      "text/plain": [
       "{'book_time': datetime.datetime(2019, 7, 17, 12, 28, 19, 108000),\n",
       " 'exp_key': None,\n",
       " 'misc': {'cmd': ('domain_attachment', 'FMinIter_Domain'),\n",
       "  'idxs': {'rank': [21], 'reg': [21]},\n",
       "  'tid': 21,\n",
       "  'vals': {'rank': [35.0], 'reg': [0.20807325457673764]},\n",
       "  'workdir': None},\n",
       " 'owner': None,\n",
       " 'refresh_time': datetime.datetime(2019, 7, 17, 12, 28, 28, 873000),\n",
       " 'result': {'eval_time': 9.763921976089478,\n",
       "  'loss': 0.9948670591255364,\n",
       "  'status': 'ok'},\n",
       " 'spec': None,\n",
       " 'state': 2,\n",
       " 'tid': 21,\n",
       " 'version': 0}"
      ]
     },
     "metadata": {},
     "execution_count": 24
    }
   ],
   "metadata": {}
  },
  {
   "cell_type": "code",
   "execution_count": 25,
   "source": [
    "parameters = ['rank', 'reg']\n",
    "cols = len(parameters)\n",
    "f, axes = plt.subplots(nrows=1, ncols=cols, figsize=(15,5))\n",
    "cmap = plt.cm.jet\n",
    "for i, val in enumerate(parameters):\n",
    "    xs = np.array([t['misc']['vals'][val] for t in trials.trials]).ravel()\n",
    "    ys = [t['result']['loss'] for t in trials.trials]\n",
    "    xs, ys = zip(*sorted(zip(xs, ys)))\n",
    "    ys = np.array(ys)\n",
    "    axes[i].scatter(xs, ys, s=20, linewidth=0.01, alpha=0.75, c=cmap(float(i)/len(parameters)))\n",
    "    axes[i].set_title(val)"
   ],
   "outputs": [
    {
     "output_type": "display_data",
     "data": {
      "application/javascript": "/* Put everything inside the global mpl namespace */\nwindow.mpl = {};\n\n\nmpl.get_websocket_type = function() {\n    if (typeof(WebSocket) !== 'undefined') {\n        return WebSocket;\n    } else if (typeof(MozWebSocket) !== 'undefined') {\n        return MozWebSocket;\n    } else {\n        alert('Your browser does not have WebSocket support.' +\n              'Please try Chrome, Safari or Firefox ≥ 6. ' +\n              'Firefox 4 and 5 are also supported but you ' +\n              'have to enable WebSockets in about:config.');\n    };\n}\n\nmpl.figure = function(figure_id, websocket, ondownload, parent_element) {\n    this.id = figure_id;\n\n    this.ws = websocket;\n\n    this.supports_binary = (this.ws.binaryType != undefined);\n\n    if (!this.supports_binary) {\n        var warnings = document.getElementById(\"mpl-warnings\");\n        if (warnings) {\n            warnings.style.display = 'block';\n            warnings.textContent = (\n                \"This browser does not support binary websocket messages. \" +\n                    \"Performance may be slow.\");\n        }\n    }\n\n    this.imageObj = new Image();\n\n    this.context = undefined;\n    this.message = undefined;\n    this.canvas = undefined;\n    this.rubberband_canvas = undefined;\n    this.rubberband_context = undefined;\n    this.format_dropdown = undefined;\n\n    this.image_mode = 'full';\n\n    this.root = $('<div/>');\n    this._root_extra_style(this.root)\n    this.root.attr('style', 'display: inline-block');\n\n    $(parent_element).append(this.root);\n\n    this._init_header(this);\n    this._init_canvas(this);\n    this._init_toolbar(this);\n\n    var fig = this;\n\n    this.waiting = false;\n\n    this.ws.onopen =  function () {\n            fig.send_message(\"supports_binary\", {value: fig.supports_binary});\n            fig.send_message(\"send_image_mode\", {});\n            if (mpl.ratio != 1) {\n                fig.send_message(\"set_dpi_ratio\", {'dpi_ratio': mpl.ratio});\n            }\n            fig.send_message(\"refresh\", {});\n        }\n\n    this.imageObj.onload = function() {\n            if (fig.image_mode == 'full') {\n                // Full images could contain transparency (where diff images\n                // almost always do), so we need to clear the canvas so that\n                // there is no ghosting.\n                fig.context.clearRect(0, 0, fig.canvas.width, fig.canvas.height);\n            }\n            fig.context.drawImage(fig.imageObj, 0, 0);\n        };\n\n    this.imageObj.onunload = function() {\n        fig.ws.close();\n    }\n\n    this.ws.onmessage = this._make_on_message_function(this);\n\n    this.ondownload = ondownload;\n}\n\nmpl.figure.prototype._init_header = function() {\n    var titlebar = $(\n        '<div class=\"ui-dialog-titlebar ui-widget-header ui-corner-all ' +\n        'ui-helper-clearfix\"/>');\n    var titletext = $(\n        '<div class=\"ui-dialog-title\" style=\"width: 100%; ' +\n        'text-align: center; padding: 3px;\"/>');\n    titlebar.append(titletext)\n    this.root.append(titlebar);\n    this.header = titletext[0];\n}\n\n\n\nmpl.figure.prototype._canvas_extra_style = function(canvas_div) {\n\n}\n\n\nmpl.figure.prototype._root_extra_style = function(canvas_div) {\n\n}\n\nmpl.figure.prototype._init_canvas = function() {\n    var fig = this;\n\n    var canvas_div = $('<div/>');\n\n    canvas_div.attr('style', 'position: relative; clear: both; outline: 0');\n\n    function canvas_keyboard_event(event) {\n        return fig.key_event(event, event['data']);\n    }\n\n    canvas_div.keydown('key_press', canvas_keyboard_event);\n    canvas_div.keyup('key_release', canvas_keyboard_event);\n    this.canvas_div = canvas_div\n    this._canvas_extra_style(canvas_div)\n    this.root.append(canvas_div);\n\n    var canvas = $('<canvas/>');\n    canvas.addClass('mpl-canvas');\n    canvas.attr('style', \"left: 0; top: 0; z-index: 0; outline: 0\")\n\n    this.canvas = canvas[0];\n    this.context = canvas[0].getContext(\"2d\");\n\n    var backingStore = this.context.backingStorePixelRatio ||\n\tthis.context.webkitBackingStorePixelRatio ||\n\tthis.context.mozBackingStorePixelRatio ||\n\tthis.context.msBackingStorePixelRatio ||\n\tthis.context.oBackingStorePixelRatio ||\n\tthis.context.backingStorePixelRatio || 1;\n\n    mpl.ratio = (window.devicePixelRatio || 1) / backingStore;\n\n    var rubberband = $('<canvas/>');\n    rubberband.attr('style', \"position: absolute; left: 0; top: 0; z-index: 1;\")\n\n    var pass_mouse_events = true;\n\n    canvas_div.resizable({\n        start: function(event, ui) {\n            pass_mouse_events = false;\n        },\n        resize: function(event, ui) {\n            fig.request_resize(ui.size.width, ui.size.height);\n        },\n        stop: function(event, ui) {\n            pass_mouse_events = true;\n            fig.request_resize(ui.size.width, ui.size.height);\n        },\n    });\n\n    function mouse_event_fn(event) {\n        if (pass_mouse_events)\n            return fig.mouse_event(event, event['data']);\n    }\n\n    rubberband.mousedown('button_press', mouse_event_fn);\n    rubberband.mouseup('button_release', mouse_event_fn);\n    // Throttle sequential mouse events to 1 every 20ms.\n    rubberband.mousemove('motion_notify', mouse_event_fn);\n\n    rubberband.mouseenter('figure_enter', mouse_event_fn);\n    rubberband.mouseleave('figure_leave', mouse_event_fn);\n\n    canvas_div.on(\"wheel\", function (event) {\n        event = event.originalEvent;\n        event['data'] = 'scroll'\n        if (event.deltaY < 0) {\n            event.step = 1;\n        } else {\n            event.step = -1;\n        }\n        mouse_event_fn(event);\n    });\n\n    canvas_div.append(canvas);\n    canvas_div.append(rubberband);\n\n    this.rubberband = rubberband;\n    this.rubberband_canvas = rubberband[0];\n    this.rubberband_context = rubberband[0].getContext(\"2d\");\n    this.rubberband_context.strokeStyle = \"#000000\";\n\n    this._resize_canvas = function(width, height) {\n        // Keep the size of the canvas, canvas container, and rubber band\n        // canvas in synch.\n        canvas_div.css('width', width)\n        canvas_div.css('height', height)\n\n        canvas.attr('width', width * mpl.ratio);\n        canvas.attr('height', height * mpl.ratio);\n        canvas.attr('style', 'width: ' + width + 'px; height: ' + height + 'px;');\n\n        rubberband.attr('width', width);\n        rubberband.attr('height', height);\n    }\n\n    // Set the figure to an initial 600x600px, this will subsequently be updated\n    // upon first draw.\n    this._resize_canvas(600, 600);\n\n    // Disable right mouse context menu.\n    $(this.rubberband_canvas).bind(\"contextmenu\",function(e){\n        return false;\n    });\n\n    function set_focus () {\n        canvas.focus();\n        canvas_div.focus();\n    }\n\n    window.setTimeout(set_focus, 100);\n}\n\nmpl.figure.prototype._init_toolbar = function() {\n    var fig = this;\n\n    var nav_element = $('<div/>')\n    nav_element.attr('style', 'width: 100%');\n    this.root.append(nav_element);\n\n    // Define a callback function for later on.\n    function toolbar_event(event) {\n        return fig.toolbar_button_onclick(event['data']);\n    }\n    function toolbar_mouse_event(event) {\n        return fig.toolbar_button_onmouseover(event['data']);\n    }\n\n    for(var toolbar_ind in mpl.toolbar_items) {\n        var name = mpl.toolbar_items[toolbar_ind][0];\n        var tooltip = mpl.toolbar_items[toolbar_ind][1];\n        var image = mpl.toolbar_items[toolbar_ind][2];\n        var method_name = mpl.toolbar_items[toolbar_ind][3];\n\n        if (!name) {\n            // put a spacer in here.\n            continue;\n        }\n        var button = $('<button/>');\n        button.addClass('ui-button ui-widget ui-state-default ui-corner-all ' +\n                        'ui-button-icon-only');\n        button.attr('role', 'button');\n        button.attr('aria-disabled', 'false');\n        button.click(method_name, toolbar_event);\n        button.mouseover(tooltip, toolbar_mouse_event);\n\n        var icon_img = $('<span/>');\n        icon_img.addClass('ui-button-icon-primary ui-icon');\n        icon_img.addClass(image);\n        icon_img.addClass('ui-corner-all');\n\n        var tooltip_span = $('<span/>');\n        tooltip_span.addClass('ui-button-text');\n        tooltip_span.html(tooltip);\n\n        button.append(icon_img);\n        button.append(tooltip_span);\n\n        nav_element.append(button);\n    }\n\n    var fmt_picker_span = $('<span/>');\n\n    var fmt_picker = $('<select/>');\n    fmt_picker.addClass('mpl-toolbar-option ui-widget ui-widget-content');\n    fmt_picker_span.append(fmt_picker);\n    nav_element.append(fmt_picker_span);\n    this.format_dropdown = fmt_picker[0];\n\n    for (var ind in mpl.extensions) {\n        var fmt = mpl.extensions[ind];\n        var option = $(\n            '<option/>', {selected: fmt === mpl.default_extension}).html(fmt);\n        fmt_picker.append(option)\n    }\n\n    // Add hover states to the ui-buttons\n    $( \".ui-button\" ).hover(\n        function() { $(this).addClass(\"ui-state-hover\");},\n        function() { $(this).removeClass(\"ui-state-hover\");}\n    );\n\n    var status_bar = $('<span class=\"mpl-message\"/>');\n    nav_element.append(status_bar);\n    this.message = status_bar[0];\n}\n\nmpl.figure.prototype.request_resize = function(x_pixels, y_pixels) {\n    // Request matplotlib to resize the figure. Matplotlib will then trigger a resize in the client,\n    // which will in turn request a refresh of the image.\n    this.send_message('resize', {'width': x_pixels, 'height': y_pixels});\n}\n\nmpl.figure.prototype.send_message = function(type, properties) {\n    properties['type'] = type;\n    properties['figure_id'] = this.id;\n    this.ws.send(JSON.stringify(properties));\n}\n\nmpl.figure.prototype.send_draw_message = function() {\n    if (!this.waiting) {\n        this.waiting = true;\n        this.ws.send(JSON.stringify({type: \"draw\", figure_id: this.id}));\n    }\n}\n\n\nmpl.figure.prototype.handle_save = function(fig, msg) {\n    var format_dropdown = fig.format_dropdown;\n    var format = format_dropdown.options[format_dropdown.selectedIndex].value;\n    fig.ondownload(fig, format);\n}\n\n\nmpl.figure.prototype.handle_resize = function(fig, msg) {\n    var size = msg['size'];\n    if (size[0] != fig.canvas.width || size[1] != fig.canvas.height) {\n        fig._resize_canvas(size[0], size[1]);\n        fig.send_message(\"refresh\", {});\n    };\n}\n\nmpl.figure.prototype.handle_rubberband = function(fig, msg) {\n    var x0 = msg['x0'] / mpl.ratio;\n    var y0 = (fig.canvas.height - msg['y0']) / mpl.ratio;\n    var x1 = msg['x1'] / mpl.ratio;\n    var y1 = (fig.canvas.height - msg['y1']) / mpl.ratio;\n    x0 = Math.floor(x0) + 0.5;\n    y0 = Math.floor(y0) + 0.5;\n    x1 = Math.floor(x1) + 0.5;\n    y1 = Math.floor(y1) + 0.5;\n    var min_x = Math.min(x0, x1);\n    var min_y = Math.min(y0, y1);\n    var width = Math.abs(x1 - x0);\n    var height = Math.abs(y1 - y0);\n\n    fig.rubberband_context.clearRect(\n        0, 0, fig.canvas.width, fig.canvas.height);\n\n    fig.rubberband_context.strokeRect(min_x, min_y, width, height);\n}\n\nmpl.figure.prototype.handle_figure_label = function(fig, msg) {\n    // Updates the figure title.\n    fig.header.textContent = msg['label'];\n}\n\nmpl.figure.prototype.handle_cursor = function(fig, msg) {\n    var cursor = msg['cursor'];\n    switch(cursor)\n    {\n    case 0:\n        cursor = 'pointer';\n        break;\n    case 1:\n        cursor = 'default';\n        break;\n    case 2:\n        cursor = 'crosshair';\n        break;\n    case 3:\n        cursor = 'move';\n        break;\n    }\n    fig.rubberband_canvas.style.cursor = cursor;\n}\n\nmpl.figure.prototype.handle_message = function(fig, msg) {\n    fig.message.textContent = msg['message'];\n}\n\nmpl.figure.prototype.handle_draw = function(fig, msg) {\n    // Request the server to send over a new figure.\n    fig.send_draw_message();\n}\n\nmpl.figure.prototype.handle_image_mode = function(fig, msg) {\n    fig.image_mode = msg['mode'];\n}\n\nmpl.figure.prototype.updated_canvas_event = function() {\n    // Called whenever the canvas gets updated.\n    this.send_message(\"ack\", {});\n}\n\n// A function to construct a web socket function for onmessage handling.\n// Called in the figure constructor.\nmpl.figure.prototype._make_on_message_function = function(fig) {\n    return function socket_on_message(evt) {\n        if (evt.data instanceof Blob) {\n            /* FIXME: We get \"Resource interpreted as Image but\n             * transferred with MIME type text/plain:\" errors on\n             * Chrome.  But how to set the MIME type?  It doesn't seem\n             * to be part of the websocket stream */\n            evt.data.type = \"image/png\";\n\n            /* Free the memory for the previous frames */\n            if (fig.imageObj.src) {\n                (window.URL || window.webkitURL).revokeObjectURL(\n                    fig.imageObj.src);\n            }\n\n            fig.imageObj.src = (window.URL || window.webkitURL).createObjectURL(\n                evt.data);\n            fig.updated_canvas_event();\n            fig.waiting = false;\n            return;\n        }\n        else if (typeof evt.data === 'string' && evt.data.slice(0, 21) == \"data:image/png;base64\") {\n            fig.imageObj.src = evt.data;\n            fig.updated_canvas_event();\n            fig.waiting = false;\n            return;\n        }\n\n        var msg = JSON.parse(evt.data);\n        var msg_type = msg['type'];\n\n        // Call the  \"handle_{type}\" callback, which takes\n        // the figure and JSON message as its only arguments.\n        try {\n            var callback = fig[\"handle_\" + msg_type];\n        } catch (e) {\n            console.log(\"No handler for the '\" + msg_type + \"' message type: \", msg);\n            return;\n        }\n\n        if (callback) {\n            try {\n                // console.log(\"Handling '\" + msg_type + \"' message: \", msg);\n                callback(fig, msg);\n            } catch (e) {\n                console.log(\"Exception inside the 'handler_\" + msg_type + \"' callback:\", e, e.stack, msg);\n            }\n        }\n    };\n}\n\n// from http://stackoverflow.com/questions/1114465/getting-mouse-location-in-canvas\nmpl.findpos = function(e) {\n    //this section is from http://www.quirksmode.org/js/events_properties.html\n    var targ;\n    if (!e)\n        e = window.event;\n    if (e.target)\n        targ = e.target;\n    else if (e.srcElement)\n        targ = e.srcElement;\n    if (targ.nodeType == 3) // defeat Safari bug\n        targ = targ.parentNode;\n\n    // jQuery normalizes the pageX and pageY\n    // pageX,Y are the mouse positions relative to the document\n    // offset() returns the position of the element relative to the document\n    var x = e.pageX - $(targ).offset().left;\n    var y = e.pageY - $(targ).offset().top;\n\n    return {\"x\": x, \"y\": y};\n};\n\n/*\n * return a copy of an object with only non-object keys\n * we need this to avoid circular references\n * http://stackoverflow.com/a/24161582/3208463\n */\nfunction simpleKeys (original) {\n  return Object.keys(original).reduce(function (obj, key) {\n    if (typeof original[key] !== 'object')\n        obj[key] = original[key]\n    return obj;\n  }, {});\n}\n\nmpl.figure.prototype.mouse_event = function(event, name) {\n    var canvas_pos = mpl.findpos(event)\n\n    if (name === 'button_press')\n    {\n        this.canvas.focus();\n        this.canvas_div.focus();\n    }\n\n    var x = canvas_pos.x * mpl.ratio;\n    var y = canvas_pos.y * mpl.ratio;\n\n    this.send_message(name, {x: x, y: y, button: event.button,\n                             step: event.step,\n                             guiEvent: simpleKeys(event)});\n\n    /* This prevents the web browser from automatically changing to\n     * the text insertion cursor when the button is pressed.  We want\n     * to control all of the cursor setting manually through the\n     * 'cursor' event from matplotlib */\n    event.preventDefault();\n    return false;\n}\n\nmpl.figure.prototype._key_event_extra = function(event, name) {\n    // Handle any extra behaviour associated with a key event\n}\n\nmpl.figure.prototype.key_event = function(event, name) {\n\n    // Prevent repeat events\n    if (name == 'key_press')\n    {\n        if (event.which === this._key)\n            return;\n        else\n            this._key = event.which;\n    }\n    if (name == 'key_release')\n        this._key = null;\n\n    var value = '';\n    if (event.ctrlKey && event.which != 17)\n        value += \"ctrl+\";\n    if (event.altKey && event.which != 18)\n        value += \"alt+\";\n    if (event.shiftKey && event.which != 16)\n        value += \"shift+\";\n\n    value += 'k';\n    value += event.which.toString();\n\n    this._key_event_extra(event, name);\n\n    this.send_message(name, {key: value,\n                             guiEvent: simpleKeys(event)});\n    return false;\n}\n\nmpl.figure.prototype.toolbar_button_onclick = function(name) {\n    if (name == 'download') {\n        this.handle_save(this, null);\n    } else {\n        this.send_message(\"toolbar_button\", {name: name});\n    }\n};\n\nmpl.figure.prototype.toolbar_button_onmouseover = function(tooltip) {\n    this.message.textContent = tooltip;\n};\nmpl.toolbar_items = [[\"Home\", \"Reset original view\", \"fa fa-home icon-home\", \"home\"], [\"Back\", \"Back to  previous view\", \"fa fa-arrow-left icon-arrow-left\", \"back\"], [\"Forward\", \"Forward to next view\", \"fa fa-arrow-right icon-arrow-right\", \"forward\"], [\"\", \"\", \"\", \"\"], [\"Pan\", \"Pan axes with left mouse, zoom with right\", \"fa fa-arrows icon-move\", \"pan\"], [\"Zoom\", \"Zoom to rectangle\", \"fa fa-square-o icon-check-empty\", \"zoom\"], [\"\", \"\", \"\", \"\"], [\"Download\", \"Download plot\", \"fa fa-floppy-o icon-save\", \"download\"]];\n\nmpl.extensions = [\"eps\", \"jpeg\", \"pdf\", \"png\", \"ps\", \"raw\", \"svg\", \"tif\"];\n\nmpl.default_extension = \"png\";var comm_websocket_adapter = function(comm) {\n    // Create a \"websocket\"-like object which calls the given IPython comm\n    // object with the appropriate methods. Currently this is a non binary\n    // socket, so there is still some room for performance tuning.\n    var ws = {};\n\n    ws.close = function() {\n        comm.close()\n    };\n    ws.send = function(m) {\n        //console.log('sending', m);\n        comm.send(m);\n    };\n    // Register the callback with on_msg.\n    comm.on_msg(function(msg) {\n        //console.log('receiving', msg['content']['data'], msg);\n        // Pass the mpl event to the overridden (by mpl) onmessage function.\n        ws.onmessage(msg['content']['data'])\n    });\n    return ws;\n}\n\nmpl.mpl_figure_comm = function(comm, msg) {\n    // This is the function which gets called when the mpl process\n    // starts-up an IPython Comm through the \"matplotlib\" channel.\n\n    var id = msg.content.data.id;\n    // Get hold of the div created by the display call when the Comm\n    // socket was opened in Python.\n    var element = $(\"#\" + id);\n    var ws_proxy = comm_websocket_adapter(comm)\n\n    function ondownload(figure, format) {\n        window.open(figure.imageObj.src);\n    }\n\n    var fig = new mpl.figure(id, ws_proxy,\n                           ondownload,\n                           element.get(0));\n\n    // Call onopen now - mpl needs it, as it is assuming we've passed it a real\n    // web socket which is closed, not our websocket->open comm proxy.\n    ws_proxy.onopen();\n\n    fig.parent_element = element.get(0);\n    fig.cell_info = mpl.find_output_cell(\"<div id='\" + id + \"'></div>\");\n    if (!fig.cell_info) {\n        console.error(\"Failed to find cell for figure\", id, fig);\n        return;\n    }\n\n    var output_index = fig.cell_info[2]\n    var cell = fig.cell_info[0];\n\n};\n\nmpl.figure.prototype.handle_close = function(fig, msg) {\n    var width = fig.canvas.width/mpl.ratio\n    fig.root.unbind('remove')\n\n    // Update the output cell to use the data from the current canvas.\n    fig.push_to_output();\n    var dataURL = fig.canvas.toDataURL();\n    // Re-enable the keyboard manager in IPython - without this line, in FF,\n    // the notebook keyboard shortcuts fail.\n    IPython.keyboard_manager.enable()\n    $(fig.parent_element).html('<img src=\"' + dataURL + '\" width=\"' + width + '\">');\n    fig.close_ws(fig, msg);\n}\n\nmpl.figure.prototype.close_ws = function(fig, msg){\n    fig.send_message('closing', msg);\n    // fig.ws.close()\n}\n\nmpl.figure.prototype.push_to_output = function(remove_interactive) {\n    // Turn the data on the canvas into data in the output cell.\n    var width = this.canvas.width/mpl.ratio\n    var dataURL = this.canvas.toDataURL();\n    this.cell_info[1]['text/html'] = '<img src=\"' + dataURL + '\" width=\"' + width + '\">';\n}\n\nmpl.figure.prototype.updated_canvas_event = function() {\n    // Tell IPython that the notebook contents must change.\n    IPython.notebook.set_dirty(true);\n    this.send_message(\"ack\", {});\n    var fig = this;\n    // Wait a second, then push the new image to the DOM so\n    // that it is saved nicely (might be nice to debounce this).\n    setTimeout(function () { fig.push_to_output() }, 1000);\n}\n\nmpl.figure.prototype._init_toolbar = function() {\n    var fig = this;\n\n    var nav_element = $('<div/>')\n    nav_element.attr('style', 'width: 100%');\n    this.root.append(nav_element);\n\n    // Define a callback function for later on.\n    function toolbar_event(event) {\n        return fig.toolbar_button_onclick(event['data']);\n    }\n    function toolbar_mouse_event(event) {\n        return fig.toolbar_button_onmouseover(event['data']);\n    }\n\n    for(var toolbar_ind in mpl.toolbar_items){\n        var name = mpl.toolbar_items[toolbar_ind][0];\n        var tooltip = mpl.toolbar_items[toolbar_ind][1];\n        var image = mpl.toolbar_items[toolbar_ind][2];\n        var method_name = mpl.toolbar_items[toolbar_ind][3];\n\n        if (!name) { continue; };\n\n        var button = $('<button class=\"btn btn-default\" href=\"#\" title=\"' + name + '\"><i class=\"fa ' + image + ' fa-lg\"></i></button>');\n        button.click(method_name, toolbar_event);\n        button.mouseover(tooltip, toolbar_mouse_event);\n        nav_element.append(button);\n    }\n\n    // Add the status bar.\n    var status_bar = $('<span class=\"mpl-message\" style=\"text-align:right; float: right;\"/>');\n    nav_element.append(status_bar);\n    this.message = status_bar[0];\n\n    // Add the close button to the window.\n    var buttongrp = $('<div class=\"btn-group inline pull-right\"></div>');\n    var button = $('<button class=\"btn btn-mini btn-primary\" href=\"#\" title=\"Stop Interaction\"><i class=\"fa fa-power-off icon-remove icon-large\"></i></button>');\n    button.click(function (evt) { fig.handle_close(fig, {}); } );\n    button.mouseover('Stop Interaction', toolbar_mouse_event);\n    buttongrp.append(button);\n    var titlebar = this.root.find($('.ui-dialog-titlebar'));\n    titlebar.prepend(buttongrp);\n}\n\nmpl.figure.prototype._root_extra_style = function(el){\n    var fig = this\n    el.on(\"remove\", function(){\n\tfig.close_ws(fig, {});\n    });\n}\n\nmpl.figure.prototype._canvas_extra_style = function(el){\n    // this is important to make the div 'focusable\n    el.attr('tabindex', 0)\n    // reach out to IPython and tell the keyboard manager to turn it's self\n    // off when our div gets focus\n\n    // location in version 3\n    if (IPython.notebook.keyboard_manager) {\n        IPython.notebook.keyboard_manager.register_events(el);\n    }\n    else {\n        // location in version 2\n        IPython.keyboard_manager.register_events(el);\n    }\n\n}\n\nmpl.figure.prototype._key_event_extra = function(event, name) {\n    var manager = IPython.notebook.keyboard_manager;\n    if (!manager)\n        manager = IPython.keyboard_manager;\n\n    // Check for shift+enter\n    if (event.shiftKey && event.which == 13) {\n        this.canvas_div.blur();\n        event.shiftKey = false;\n        // Send a \"J\" for go to next cell\n        event.which = 74;\n        event.keyCode = 74;\n        manager.command_mode();\n        manager.handle_keydown(event);\n    }\n}\n\nmpl.figure.prototype.handle_save = function(fig, msg) {\n    fig.ondownload(fig, null);\n}\n\n\nmpl.find_output_cell = function(html_output) {\n    // Return the cell and output element which can be found *uniquely* in the notebook.\n    // Note - this is a bit hacky, but it is done because the \"notebook_saving.Notebook\"\n    // IPython event is triggered only after the cells have been serialised, which for\n    // our purposes (turning an active figure into a static one), is too late.\n    var cells = IPython.notebook.get_cells();\n    var ncells = cells.length;\n    for (var i=0; i<ncells; i++) {\n        var cell = cells[i];\n        if (cell.cell_type === 'code'){\n            for (var j=0; j<cell.output_area.outputs.length; j++) {\n                var data = cell.output_area.outputs[j];\n                if (data.data) {\n                    // IPython >= 3 moved mimebundle to data attribute of output\n                    data = data.data;\n                }\n                if (data['text/html'] == html_output) {\n                    return [cell, data, j];\n                }\n            }\n        }\n    }\n}\n\n// Register the function which deals with the matplotlib target/channel.\n// The kernel may be null if the page has been refreshed.\nif (IPython.notebook.kernel != null) {\n    IPython.notebook.kernel.comm_manager.register_target('matplotlib', mpl.mpl_figure_comm);\n}\n",
      "text/plain": [
       "<IPython.core.display.Javascript object>"
      ]
     },
     "metadata": {}
    },
    {
     "output_type": "display_data",
     "data": {
      "text/html": [
       "<img src=\"data:image/png;base64,iVBORw0KGgoAAAANSUhEUgAABdwAAAH0CAYAAAAnhe8sAAAgAElEQVR4XuzdDdBdZXkv/CtKnKCvSGJrlQrahoSA1DGUDvLRIq3ThNI0HGmt7aslflDQSTWmVURHC9W2ehBsbPxqx0rp26FVKyihSTqtBUqAUqhoG76SDOkoULUnAaUQThDeWbsmKk+yedZ+1t73x/o9M87px9rrvu7ff527177Y7D3r8ccffzz8ESBAgAABAgQIECBAgAABAgQIECBAgAABAjMSmGXgPiM/LyZAgAABAgQIECBAgAABAgQIECBAgAABAgMBA3cPAgECBAgQIECAAAECBAgQIECAAAECBAgQ6EDAwL0DRLcgQIAAAQIECBAgQIAAAQIECBAgQIAAAQIG7p4BAgQIECBAgAABAgQIECBAgAABAgQIECDQgYCBeweIbkGAAAECBAgQIECAAAECBAgQIECAAAECBAzcPQMECBAgQIAAAQIECBAgQIAAAQIECBAgQKADAQP3DhDdggABAgQIECBAgAABAgQIECBAgAABAgQIGLh7BggQIECAAAECBAgQIECAAAECBAgQIECAQAcCBu4dILoFAQIECBAgQIAAAQIECBAgQIAAAQIECBAwcPcMECBAgAABAgQIECBAgAABAgQIECBAgACBDgQM3DtAdAsCBAgQIECAAAECBAgQIECAAAECBAgQIGDg7hkgQIAAAQIECBAgQIAAAQIECBAgQIAAAQIdCBi4d4DoFgQIECBAgAABAgQIECBAgAABAgQIECBAwMDdM0CAAAECBAgQIECAAAECBAgQIECAAAECBDoQMHDvANEtCBAgQIAAAQIECBAgQIAAAQIECBAgQICAgbtngAABAgQIECBAgAABAgQIECBAgAABAgQIdCBg4N4BolsQIECAAAECBAgQIECAAAECBAgQIECAAAEDd88AAQIECBAgQIAAAQIECBAgQIAAAQIECBDoQMDAvQNEtyBAgAABAgQIECBAgAABAgQIECBAgAABAgbungECBAgQIECAAAECBAgQIECAAAECBAgQINCBgIF7B4huQYAAAQIECBAgQIAAAQIECBAgQIAAAQIEDNw9AwQIECBAgAABAgQIECBAgAABAgQIECBAoAMBA/cOEN2CAAECBAgQIECAAAECBAgQIECAAAECBAgYuHsGCBAgQIAAAQIECBAgQIAAAQIECBAgQIBABwIG7h0gugUBAgQIECBAgAABAgQIECBAgAABAgQIEDBw9wwQIECAAAECBAgQIECAAAECBAgQIECAAIEOBAzcO0B0CwIECBAgQIAAAQIECBAgQIAAAQIECBAgYODuGSBAgAABAgQIECBAgAABAgQIECBAgAABAh0IGLh3gOgWBAgQIECAAAECBAgQIECAAAECBAgQIEDAwN0zQIAAAQIECBAgQIAAAQIECBAgQIAAAQIEOhAwcO8A0S0IECBAgAABAgQIECBAgAABAgQIECBAgICBu2eAAAECBAgQIECAAAECBAgQIECAAAECBAh0IGDg3gGiWxAgQIAAAQIECBAgQIAAAQIECBAgQIAAAQN3zwABAgQIECBAgAABAgQIECBAgAABAgQIEOhAwMC9A0S3IECAAAECBAgQIECAAAECBAgQIECAAAECBu6eAQIECBAgQIAAAQIECBAgQIAAAQIECBAg0IGAgXsHiG5BgAABAgQIECBAgAABAgQIECBAgAABAgQM3D0DBAgQIECAAAECBAgQIECAAAECBAgQIECgAwED9w4Q3YIAAQIECBAgQIAAAQIECBAgQIAAAQIECBi4ewYIECBAgEALgRe+8IVx9NFHx7p161q8yqUECBAgQIAAAQIECBAgQIBAHwQM3PuQsj0SIECAQGcCBu6dUboRAQIECBAgQIAAAQIECBCoTsDAvbpIbYgAAQIEGoGHHnoonv70p3eOYeDeOakbEiBAgAABAgRmJDCuvm9GRXkxAQIECPRWwMC9t9HbOAECBOoROP/88+OCCy6IW265Jf7gD/4g/uEf/iHmzJkTV155ZXzwgx+MG2+8Mb7+9a/Hj/zIj8Txxx8f73//++MFL3jBXoBLLrkkXvva18YXv/jF+PSnPx2f+cxn4vHHH4+TTz451q5dG4cccsjea/c1cP/oRz8ab37zm+Nd73rXoA5/BAgQIECAAAEC4xHYX9933333xc033xy/93u/F9ddd93gwxdHHnlknHfeefHKV77yB4pp/vdve9vb4ktf+lI8+9nPjte97nWD3vCss86Ku+++O5p+zx8BAgQIEBhVwMB9VDmvI0CAAIFsBPa88WreKL3qVa+Kl7/85fHf//3fsXv37vi3f/u3WLx4ccybNy+aN2If+9jH4rbbbhv854d+6IcGe9gzcP/xH//xOO200+IXf/EX46tf/ergjdhLXvKSwSB+z9/3D9yboXxzzYc//OH4kz/5k1ixYkU2JgohQIAAAQIECNQosL++76CDDoqlS5fGcccdFytXroxnPetZ8Vd/9VeDPu9Tn/rU3j7tK1/5yuCahQsXxjvf+c7BvxH58Y9/fNAbbt++3cC9xofGnggQIDBhAQP3CYNbjgABAgS6F9jzxus973nP0E+Yf+c734ldu3YNPunefBK++VT69w/c3/SmN8VHPvKRvQVeeOGF8fa3v30wqH/uc587+J/vGbg3n4J/zWteE3//938ff/M3fxM/93M/1/3G3JEAAQIECBAgQOAHBPbX9zWfZj/wwAPjpptuigMOOGDva5YtWzb4tyC/9rWvxVOe8pTBp93/9m//djBc3/Phi8ceeyx+4id+YjB09wl3DxwBAgQIzFTAwH2mgl5PgAABAskF9rzx+vKXvxwvfvGL99bz4IMPxnvf+97BQLx5U9UM3Pf8nXPOOYNPuzd/ez7hvmHDhliyZMneazZu3Dj4pFTzlTTNJ6Gav2bg/rznPW/wX99zzz2DN2xHH310cgMFECBAgAABAgT6ILCvvm/r1q2xYMGCwVcJvuUtb/kBhj/90z+N5kMVzTC9Gco3H7xo+rovfOELP3Bd87WAzb0N3PvwFNkjAQIExitg4D5eX3cnQIAAgQkI7Hnj9Y1vfCN++Id/eO+Kv/RLvzT4Pvd3v/vd8VM/9VPR/KvGs2bNil/4hV8Y/KcZtDd/ewbu//Iv/xLHHnvs3tdfffXVccopp8Q//uM/xste9rLB/7wZuH/729+OnTt3Dr7n8xOf+MQEdmgJAgQIECBAgACBRmBffd+mTZvipJNOGgp07bXXxk//9E8PPv3e/HZPM4j//r/ma2Xe+MY3Grh7zAgQIEBgxgIG7jMmdAMCBAgQSC2w543XN7/5zb3/avADDzwQc+fOjd/93d8d/GfP3yOPPBLPeMYz4tWvfvXIA/fmE+2/8iu/Eq9//esH/2k+Kd/8K8r+CBAgQIAAAQIExiuwr77vzjvvjEWLFg1+IPUVr3jFPgs44ogj4pnPfOZ+P+G+574+4T7e/NydAAECfRAwcO9DyvZIgACBygX29cbrW9/61uDHsv7wD/8w3vGOd+wVaL6jvfkhrTPPPHNGA/d169bFZz/72fj1X//1wXeB/vmf/3k89alPrVza9ggQIECAAAECaQX21fc1FTU/gtp8rcxVV101tEDf4Z42P6sTIECgDwIG7n1I2R4JECBQucD+3nidfPLJ8e///u/xgQ98YPBVMNdcc0188pOfjIcffjiWL18+44F7w9p8h/sv//Ivx6mnnhqXXXZZPO1pT6tc2/YIECBAgAABAukE9tf3NV8B2PRjTf+3YsWK+NEf/dHYsWNH3H777fGv//qv0fzgffPX/ObPS1/60sGA/l3vetfgh1abr5PZvHlz/Md//MfgP4cddli6DVqZAAECBIoXMHAvPkIbIECAAIH9vfFqftS0+eGsL37xi/Hoo4/GiSeeOPgxrdNOO23wneyjfod785UyzSfc9/w13/W+bNmywXeHfu5znxu8cfNHgAABAgQIECDQvcD++r5mpa985Svx+7//+9H0Zs3v7Tz72c+Oo446avBvI5599tl7i7nuuuvid37nd+LWW28dfAXha17zmsHXEp577rlx//33D/4tSX8ECBAgQGBUAQP3UeW8jgABAgQIECBAgAABAgQIEKhC4Od//udj+/btcdddd1WxH5sgQIAAgXQCBu7p7K1MgAABAgQIECBAgAABAgQITFhg9erVsXjx4jj00EMHXzvzl3/5l4N/S7H56sHXve51E67GcgQIECBQm4CBe22J2g8BAgQIECBAgAABAgQIECCwX4HmKwe/8IUvxH/+53/GrFmzBl87s2rVqnj1q19NjQABAgQIzFjAwH3GhG5AgAABAgQIECBAgAABAgQIECBAgAABAgQiDNw9BQQIECBAgAABAgQIECBAgAABAgQIECBAoAMBA/cOEN2CAAECBAgQIECAAAECBAgQIECAAAECBAgYuHsGCBAgQIAAAQIECBAgQIAAAQIECBAgQIBABwIG7h0gukUZAo899ljce++98cxnPnPwwzj+CBAgQIAAAQJPJvD444/Ht7/97TjkkEPiKU95ypNd7n+fSECflwjesgQIECBAoGABfV7B4WVeuoF75gEprzuBr33ta3HooYd2d0N3IkCAAAECBHoj8NWvfjWe//zn92a/pW1Un1daYuolQIAAAQL5COjz8smilkoM3GtJ0j6eVOCBBx6Igw8+OJqD9KCDDnrS611AgAABAgQIEPjWt741+Af2999/fzzrWc8CkqmAPi/TYJRFgAABAgQyFtDnZRxO4aUZuBceoPKnL9AcpM0b5eYNmYH79N1cSYAAAQIE+iygfygjfTmVkZMqCRAgQIBATgL6h5zSqKsWA/e68rSbIQIOUo8HAQIECBAg0FZA/9BWLM31ckrjblUCBAgQIFCygP6h5PTyrt3APe98VNehgIO0Q0y3IkCAAAECPRHQP5QRtJzKyEmVBAgQIEAgJwH9Q05p1FWLgXtdedrNEAEHqceDAAECBAgQaCugf2grluZ6OaVxtyoBAgQIEChZQP9Qcnp5127gnnc+qutQwEHaIaZbESBAgACBngjoH8oIWk5l5KRKAgQIECCQk4D+Iac06qrFwL2uPO1miICD1ONBgAABAgQItBXQP7QVS3O9nNK4W5UAAQIECJQsoH8oOb28azdwzzsf1XUo4CDtENOtCBAgQIBATwT0D2UELacyclIlAQIECBDISUD/kFMaddVi4F5XnnYzRMBB6vEgQIAAAQIE2groH9qKpbleTmncrUqAAAECBEoW0D+UnF7etRu4552P6joUcJB2iOlWBAgQIECgJwL6hzKCllMZOamSAAECBAjkJKB/yCmNumoxcK8rT7sZIuAg9XgQIECAAAECbQX0D23F0lwvpzTuViVAgAABAiUL6B9KTi/v2g3c885HdR0KOEg7xHQrAgQIECDQEwH9QxlBy6mMnFRJgAABAgRyEtA/5JRGXbUYuNeVp90MEXCQejwIECBAgACBtgL6h7Ziaa6XUxp3qxIgQIAAgZIF9A8lp5d37Qbueeejug4FHKQdYroVAQIECBDoiYD+oYyg5VRGTqokQIAAAQI5CegfckqjrloM3OvK026GCDhIPR4ECBAgQIBAWwH9Q1uxNNfLKY27VQkQIECAQMkC+oeS08u7dgP3vPNRXYcCDtIOMd2KAAECBAj0RED/UEbQciojJ1USIECAAIGcBPQPOaVRVy0G7nXlWcRurr322rjwwgvjlltuifvuuy8uv/zyOP3006dV+6ZNm+Lkk0+Oo48+Om699dZpvWbPRQ7SVlwuJkCAAAECBCJC/9DuMdDntfNyNQECBAgQIJBOQJ+Xzr72lQ3ca084w/2tX78+msH5McccE2eccca0B+4PPPDA4DWHH354fP3rXzdwzzBbJREgQIAAgdoEvBFrl6g+r52XqwkQIECAAIF0Avq8dPa1r2zgXnvCme9v1qxZ0x64v+pVr4oFCxbEU5/61LjiiisM3DPPVnn9Edi1a3ds2LA1tm3bGfPnz42lSw+POXNm9wfATgkQqFrAG7HR4629z9sdu2NL3BU7Y2fMjbmxIBbG7PB//0Z/YrySAAECBAhMVkCfN1nvPq1m4N6ntDPc63TfiH3qU5+Kj370o3HDDTfE+973vmkN3B955JFo/rPnrzlIDz300Gg+KX/QQQdlqKEkAuUJNMP2lSvXD4bte/6aofvatacaupcXp4oJENiHgDdioz8WNfd5zbD9qrgydsSOvUDzYl6cFssM3Ud/ZLySAAECBAhMVECfN1HuXi1m4N6ruPPb7HTeiG3ZsiVOOumk+Kd/+qdYuHBhnH/++dMauDfXXXDBBVM2beCe33OgonIFrrji9liz5qYpG1i16rhYvnxRuRtTOQECBL4r4I3Y6I9CzX3ebbE5bowbpuAcHyfEkXHU6GheSYAAAQIECExMQJ83MereLWTg3rvI89rwk70R+853vhMvfelL4/Wvf32cc845g+KnO3D3Cfe8slZNnQIXXXR9rFu3Zcrmli1bGKtXH1/npu2KAIFeCXgjNnrcNfd5m+K6uDPumIJzRCyKE+Ok0dG8kgABAgQIEJiYgD5vYtS9W8jAvXeR57XhJ3sjdv/998fcuXMH39u+5++xxx6Lxx9/fPA/+7u/+7v42Z/92WltykE6LSYXEWgl4BPurbhcTIBAgQL6h9FDq7nP8wn30Z8LryRAgAABArkI6PNySaK+Ogzc68u0qB092RuxZrh+2223/cCemu9y/+IXvxif/exn48d+7MfiGc94xrT27CCdFpOLCLQS8B3urbhcTIBAgQL6h9FDq7nP8x3uoz8XXkmAAAECBHIR0OflkkR9dRi415dp9jt68MEHY+vWrYM6Fy9eHBdffHGccsopMW/evDjssMPivPPOi3vuuScuvfTSfe5lul8p88QXO0izfzQUWKhAM3TfuHHb4IdTmx9MXbJkvh9MLTRLZRMgMFVA/9DuqehTn9cM3bfGlsEPpzY/mHp4LPCDqe0eF1cTIECAAIGkAvq8pPxVL27gXnW8eW7u6quvHgzYn/h35plnxiWXXBIrVqyI7du3R3Pdvv4M3PPMVVUECBAgQKBGAW/E2qWqz2vn5WoCBAgQIEAgnYA+L5197SsbuNeesP3tFXCQehgIECBAgACBtgL6h7Ziaa6XUxp3qxIgQIAAgZIF9A8lp5d37Qbueeejug4FHKQdYroVAQIECBDoiYD+oYyg5VRGTqokQIAAAQI5CegfckqjrloM3OvK026GCDhIPR4ECBAgQIBAWwH9Q1uxNNfLKY27VQkQIECAQMkC+oeS08u7dgP3vPNRXYcCDtIOMd2KAAECBAj0RED/UEbQciojJ1USIECAAIGcBPQPOaVRVy0G7nXlaTdDBBykHg8CBAgQIECgrYD+oa1YmuvllMbdqgQIECBAoGQB/UPJ6eVdu4F73vmorkMBB2mHmG5FgAABAgR6IqB/KCNoOZWRkyoJECBAgEBOAvqHnNKoqxYD97rytJshAg5SjwcBAgQIECDQVkD/0FYszfVySuNuVQIECBAgULKA/qHk9PKu3cA973xU16GAg7RDTLciQIAAAQI9EdA/lBG0nMrISZUECBAgQCAnAf1DTmnUVYuBe1152s0QAQepx4MAAQIECBBoK6B/aCuW5no5pXG3KgECBAgQKFlA/1ByennXbuCedz6q61DAQdohplsRIECAAIGeCOgfyghaTmXkpEoCBAgQIJCTgP4hpzTqqsXAva487WaIgIPU40GAAAECBAi0FdA/tBVLc72c0rhblQABAgQIlCygfyg5vbxrN3DPOx/VdSjgIO0Q060IECBAgEBPBPQPZQQtpzJyUiUBAgQIEMhJQP+QUxp11WLgXleedjNEwEHq8SBAoEaBXbt2x4YNW2Pbtp0xf/7cWLr08JgzZ3aNW7UnAkkE9A9J2FsvmiKn3bE7tsRdsTN2xtyYGwtiYcwO52/r8LyAAAECBAgkEkjRPyTaqmUnLGDgPmFwy6UTcJCms7cyAQLjEWiG7StXrh8M2/f8NUP3tWtPNXQfD7m79lBA/1BG6JPOqRm2XxVXxo7YsRdoXsyL02KZoXsZj4wqCRAgQIBATLp/QN4fAQP3/mTd+506SHv/CAAgUJ3AFVfcHmvW3DRlX6tWHRfLly+qbr82RCCFgP4hhXr7NSed022xOW6MG6YUenycEEfGUe034BUECBAgQIDAxAUm3T9MfIMWTCZg4J6M3sKTFnCQTlrcegQIjFvgoouuj3XrtkxZZtmyhbF69fHjXt79CfRCQP9QRsyTzmlTXBd3xh1TcI6IRXFinFQGmioJECBAgEDPBSbdP/Scu1fbN3DvVdz93qyDtN/52z2BGgV8wr3GVO0pNwH9Q26J7LueSefkE+5lPBeqJECAAAECwwQm3T9Ioz8CBu79ybr3O3WQ9v4RAECgOgHf4V5dpDaUoYD+IcNQ9lHSpHPyHe5lPBeqJECAAAECBu6egRQCBu4p1K2ZRGDSb8SSbNKiBAj0TqAZum/cuG3ww6nND6YuWTLfD6b27imw4XEK6B/GqdvdvVPk1Azdt8aWwQ+nNj+Yengs8IOp3UXqTgQIECBAYOwCKfqHsW/KAlkIGLhnEYMiJiHgIJ2EsjUIECBAgEBdAvqHMvKUUxk5qZIAAQIECOQkoH/IKY26ajFwrytPuxki4CD1eBAgQIAAAQJtBfQPbcXSXC+nNO5WJUCAAAECJQvoH0pOL+/aDdzzzkd1HQo4SDvEdCsCBAgQINATAf1DGUHLqYycVEmAAAECBHIS0D/klEZdtRi415Wn3QwRcJB6PAgQIECAAIG2AvqHtmJprpdTGnerEiBAgACBkgX0DyWnl3ftBu5556O6DgUcpB1iuhUBAgQIEOiJgP6hjKDlVEZOqiRAgAABAjkJ6B9ySqOuWgzc68rTboYIOEg9HgQIECBAgEBbAf1DW7E018spjbtVCRAgQIBAyQL6h5LTy7t2A/e881FdhwIO0g4x3YoAAQIECPREQP9QRtByKiMnVRIgQIAAgZwE9A85pVFXLQbudeVpN0MEHKQeDwIECBAgQKCtgP6hrVia6+WUxt2qBAgQIECgZAH9Q8np5V27gXve+aiuQwEHaYeYbkWAAAECBHoioH8oI2g5lZGTKgkQIECAQE4C+oec0qirFgP3uvK0myECDlKPBwECBAgQINBWQP/QVizN9XJK425VAgQIECBQsoD+oeT08q7dwD3vfFTXoYCDtENMtyJAgAABAj0R0D+UEbScyshJlQQIECBAICcB/UNOadRVi4F7XXnazRABB6nHgwABAgQIEGgroH9oK5bmejmlcbcqAQIECBAoWUD/UHJ6eddu4J53PqrrUMBB2iGmWxEgQIAAgZ4I6B/KCFpOZeSkSgIECBAgkJOA/iGnNOqqxcC9rjztZoiAg9TjQYAAAQIECLQV0D+0FUtzvZzSuFuVAAECBAiULKB/KDm9vGs3cM87H9V1KOAg7RDTrQgQIECAQE8E9A9lBC2nMnJSJQECBAgQyElA/5BTGnXVYuBeV552M0TAQerxIECAAAECBNoK6B/aiqW5Xk5p3K1KgAABAgRKFtA/lJxe3rUbuOedj+o6FHCQdojpVgQIECBAoCcC+ocygpZTGTmpkgABAgQI5CSgf8gpjbpqMXCvK0+7GSLgIPV4ECBAgAABAm0F9A9txdJcL6c07lYlQIAAAQIlC+gfSk4v79oN3PPOR3UdCjhIO8R0KwIECBAg0BMB/UMZQcupjJxUSYAAAQIEchLQP+SURl21GLjXlafdDBFwkHo8CBAgQIAAgbYC+oe2Ymmul1Mad6sSIECAAIGSBfQPJaeXd+0G7nnno7oOBRykHWK6FQECBAgQ6ImA/qGMoOVURk6qJECAAAECOQnoH3JKo65aDNzrytNuhgg4SD0eBAgQIECAQFsB/UNbsTTXyymNu1UJECBAgEDJAvqHktPLu3YD97zzUV2HAg7SDjHdigABAgQI9ERA/1BG0HIqIydVEiBAgACBnAT0DzmlUVctBu515Wk3QwQcpB4PAgQIECBAoK2A/qGtWJrr5ZTG3aoECBAgQKBkAf1DyenlXbuBe975qK5DAQdph5huRYAAAQIEeiKgfygjaDmVkZMqCRAgQIBATgL6h5zSqKsWA/e68rSbIQIOUo8HAQIECBAg0FZA/9BWLM31ckrjblUCBAgQIFCygP6h5PTyrt3APe98VNehgIO0Q0y3IkCAAAECPRHQP5QRtJzKyEmVBAgQIEAgJwH9Q05p1FWLgXtdedrNEAEHqceDAAECBAgQaCugf2grluZ6OaVxtyoBAgQIEChZQP9Qcnp5127gnnc+qutQwEHaIaZbESBAgACBngjoH8oIWk5l5KRKAgQIECCQk4D+Iac06qrFwL2uPO1miICD1ONBgAABAgQItBXQP7QVS3O9nNK4W5UAAQIECJQsoH8oOb28azdwzzsf1XUo4CDtENOtCBAgQIBATwT0D2UELacyclIlAQIECBDISUD/kFMaddVi4F5XnnYzRMBB6vEgQIAAAQIE2groH9qKpbleTmncrUqAAAECBEoW0D+UnF7etRu4552P6joUcJB2iOlWBAgQIECgJwL6hzKCllMZOamSAAECBAjkJKB/yCmNumoxcK8rT7sZIuAg9XgQIECAAAECbQX0D23F0lwvpzTuViVAgAABAiUL6B9KTi/v2g3c885HdR0KOEg7xHQrAgQIECDQEwH9QxlBy6mMnFRJgAABAgRyEtA/5JRGXbUYuNeVp90MEXCQejwIECBAgACBtgL6h7Ziaa6XUxp3qxIgQIAAgZIF9A8lp5d37Qbueeejug4FHKQdYroVAQIECBDoiYD+oYyg5VRGTqokQIAAAQI5CegfckqjrloM3OvK026GCDhIPR4ECBAgQIBAWwH9Q1uxNNfLKY27VQkQIDWkVQUAACAASURBVECAQMkC+oeS08u7dgP3vPNRXYcCDtIOMd2KAAECBAj0RED/UEbQciojJ1USIECAAIGcBPQPOaVRVy0G7nXlaTdDBBykHg8CBAgQIECgrYD+oa1YmuvllMbdqgQIECBAoGQB/UPJ6eVdu4F73vmorkMBB2mHmG5FgAABAgR6IqB/KCNoOZWRkyoJECBAgEBOAvqHnNKoqxYD97rytJshAg5SjwcBAgQIECDQVkD/0FYszfVySuNuVQIECBAgULKA/qHk9PKu3cA973xU16GAg7RDTLciQIAAAQI9EdA/lBG0nMrISZUECBAgQCAnAf1DTmnUVYuBe1152s0QAQepx4MAAQIECBBoK6B/aCuW5no5pXG3KgECBAgQKFlA/1ByennXbuCedz6q61DAQdohplsRIECAAIGeCOgfyghaTmXkpEoCBAgQIJCTgP4hpzTqqsXAva487WaIgIPU40GAAAECBAi0FdA/tBVLc72c0rhblQABAgQIlCygfyg5vbxrN3DPOx/VdSjgIO0Q060IECBAgEBPBPQPZQQtpzJyUiUBAgQIEMhJQP+QUxp11WLgXleedjNEwEHq8SBAgAABAgTaCugf2oqluV5OadytSoAAAQIEShbQP5ScXt61G7jnnY/qOhRwkHaI6VYECBAgQKAnAvqHMoKWUxk5qZIAAQIECOQkoH/IKY26ajFwrytPuxki4CD1eBAgQIAAAQJtBfQPbcXSXC+nNO5WJUCAAAECJQvoH0pOL+/aDdzzzkd1HQo4SDvEdCsCBAgQINATAf1DGUHLqYycVEmAAAECBHIS0D/klEZdtRi415Wn3QwRcJB6PAgQIECAAIG2AvqHtmJprpdTGnerEiBAgACBkgX0DyWnl3ftBu5556O6DgUcpB1iuhUBAgQIEOiJgP6hjKDlVEZOqiRAgAABAjkJ6B9ySqOuWgzc68rTboYIOEg9HgQIECBAgEBbAf1DW7E018spjbtVCRAgQIBAyQL6h5LTy7t2A/e881FdhwIO0g4x3YoAAQIECPREQP9QRtByKiMnVRIgQIAAgZwE9A85pVFXLQbudeVZxG6uvfbauPDCC+OWW26J++67Ly6//PI4/fTT91v7ddddF+eee27ccccd8dBDD8ULXvCCOPvss+Otb31rq/06SFtxuZgAAQIECBCICP1Du8dAn9fOy9UECBAgQIBAOgF9Xjr72lc2cK894Qz3t379+ti0aVMcc8wxccYZZzzpwP1LX/rSYNj+4he/OJ7xjGdEM4BvBu4f+tCH4jd/8zenvUMH6bSpXEiAAAECBAh8V0D/0O5R0Oe183I1AQIECBAgkE5An5fOvvaVDdxrTzjz/c2aNetJB+772sIrXvGKwfD9L/7iL6a9QwfptKlcSIAAAQIECBi4z/gZ0OfNmNANCBAgQIAAgTEKmBONEbfntzZw7/kDkHr7o7wRaz7xfuqpp8b73ve+eMMb3jDtLThIp03lQgIECBAgQMDAfcbPgD5vxoRuQIAAAQIECIxRwJxojLg9v7WBe88fgNTbb/NG7PnPf35885vfjEcffTTOP//8ePe73z20/EceeSSa/+z5aw7SQw89NB544IE46KCDUm/d+gQIECBAgEABAt6IjR6SPm90O68kQIAAAQIExi+gzxu/cV9XMHDva/KZ7LvNG7G77747HnzwwbjxxhvjHe94R6xduzZ+7dd+bb87aYbyF1xwwZT/vYF7JuErgwABAgQIFCDgjdjoIenzRrfzSgIECBAgQGD8Avq88Rv3dQUD974mn8m+27wR+/6Sm6+Tab6//c4779zvTnzCPZOQlUGAAAECBAoW8EZs9PD0eaPbeSUBAgQIECAwfgF93viN+7qCgXtfk89k36O+EXvve98bn/zkJ2P79u3T3omDdNpULiRAgAABAgS+K6B/GP1R0OeNbueVBAgQIECAwPgF9HnjN+7rCgbufU0+4b6br4XZunXroILFixfHxRdfHKecckrMmzcvDjvssDjvvPPinnvuiUsvvXRwzUc+8pHB/3zRokWD//66666LVatWxW/91m8Nfjh1un8O0ulKuY4AAQIECBDYI6B/aPcs6PPaebmaAAECBAgQSCegz0tnX/vKBu61J5zh/q6++urBgP2Jf2eeeWZccsklsWLFisEn15vrmr8//uM/jk984hPRfIf7AQccEPPnz4+zzjorzj777HjKU54y7R06SKdN5UICBAgQIEDguwL6h3aPgj6vnZerCRAgQIAAgXQC+rx09rWvbOBee8L2t1fAQephIECAAAECBNoK6B/aiqW5Xk5p3K1KgAABAgRKFtA/lJxe3rUbuOedj+o6FHCQdojpVgQIECBAoCcC+ocygpZTGTmpkgABAgQI5CSgf8gpjbpqMXCvK0+7GSLgIPV4ECBAgAABAm0F9A9txdJcL6c07lYlQIAAAQIlC+gfSk4v79oN3PPOR3UdCjhIO8R0KwIECBAg0BMB/UMZQcupjJxUSYAAAQIEchLQP+SURl21GLjXlafdDBFwkHo8CBAgQIAAgbYC+oe2Ymmul1Mad6sSIECAAIGSBfQPJaeXd+0G7nnno7oOBRykHWK6FQECBAgQ6ImA/qGMoOVURk6qJECAAAECOQnoH3JKo65aDNzrytNuhgg4SD0eBAgQIECAQFsB/UNbsTTXyymNu1UJECBAgEDJAvqHktPLu3YD97zzUV2HAg7SDjHdigABAgQI9ERA/1BG0HIqIydVEiBAgACBnAT0DzmlUVctBu515Wk3QwQcpB4PAgQIECBAoK2A/qGtWJrr5ZTG3aoECBAgQKBkAf1DyenlXbuBe975qK5DAQdph5huRYAAAQIEeiKgfygjaDmVkZMqCRAgQIBATgL6h5zSqKsWA/e68rSbIQIOUo8HAQIECBAg0FZA/9BWLM31ckrjblUCBAgQIFCygP6h5PTyrt3APe98VNehgIO0Q0y3IkCAAAECPRHQP5QRtJzKyEmVBAgQIEAgJwH9Q05p1FWLgXtdedrNEAEHqceDAAECBAgQaCugf2grluZ6OaVxtyoBAgQIEChZQP9Qcnp5127gnnc+qutQwEHaIWZmt9q1a3ds2LA1tm3bGfPnz42lSw+POXNmZ1alcggQIECgRAH9QxmplZbT7tgdW+Ku2Bk7Y27MjQWxMGaH3qWMp02VBAgQIFCLQGn9Qy3ufdiHgXsfUrbHgYCDtM4HoRm2r1y5fjBs3/PXDN3Xrj3V0L3OyO2KAAECExXQP0yUe+TFSsqpGbZfFVfGjtixd7/zYl6cFssM3Ud+AryQAAECBAi0Fyipf2i/O69IKWDgnlLf2hMVcJBOlHtii11xxe2xZs1NU9Zbteq4WL580cTqsBABAgQI1Cmgfygj15Jyui02x41xwxTY4+OEODKOKgNclQQIECBAoAKBkvqHCrh7tQUD917F3e/NOkjrzP+ii66Pdeu2TNncsmULY/Xq4+vctF0RIECAwMQE9A8To57RQiXltCmuizvjjin7PSIWxYlx0owcvJgAAQIECBCYvkBJ/cP0d+XKHAQM3HNIQQ0TEXCQToR54ov4hPvEyS1IgACBXgnoH8qIu6ScfMK9jGdKlQQIECBQv0BJ/UP9adS1QwP3uvK0myECDtI6H4/mO9zf+Mar4uab742HH340DjzwgDj22EPiYx87zXe41xm5XREgQGCiAvqHiXKPvFhJOe35Dvf/iv+Kh+PhaP775odTfzV+LZ4eTx/ZwAsJECBAgACBdgIl9Q/tdubq1AIG7qkTsP7EBBykE6Oe6ELNwP2cc9bFzTffFw8/vDsOPHB2HHvs8+LjH/9FA/eJJmExAgQI1Cmgfygj19Jyeigeik/HX8XO2Dn4odQD48B4djzbD6eW8bipkgABAgQqESitf6iEvRfbMHDvRcw22Qg4SOt8DnylTJ252hUBAgRyEdA/5JLE8DpKy8nXypTxXKmSAAECBOoWKK1/qDuNunZn4F5XnnYzRMBBWufj4UdT68zVrggQIJCLgP4hlyTqGrj74dQynitVEiBAgEDdAvq8uvNNuTsD95T61p6ogIN0otwTW8wn3CdGbSECBAj0UkD/UEbspeXkE+5lPFeqJECAAIG6BUrrH+pOo67dGbjXlafdDBFwkNb5eDTf4b5y5frYtm3n3g3Onz831q491Xe41xm5XREgQGCiAvqHiXKPvFhpOe354dQdsWPvnufFPN/hPvIT4IUECBAgQKC9QGn9Q/sdekUqAQP3VPLWnbiAg3Ti5BNbsBm6b9y4bTB0b4btS5bMN2yfmL6FCBAgULeA/qGMfEvMqRm6b40t0Qzdm2H74bFg8AOq/ggQIECAAIHJCJTYP0xGxiozFTBwn6mg1xcj4CAtJiqFEiBAgACBbAT0D9lEMbQQOZWRkyoJECBAgEBOAvqHnNKoqxYD97rytJshAg5SjwcBAgQIECDQVkD/0FYszfVySuNuVQIECBAgULKA/qHk9PKu3cA973xU16GAg7RDTLciQIAAAQI9EdA/lBG0nMrISZUECBAgQCAnAf1DTmnUVYuBe1152s0QAQepx4MAAQIECBBoK6B/aCuW5no5pXG3KgECBAgQKFlA/1ByennXbuCedz6q61DAQdohplsRIECAAIGeCOgfyghaTmXkpEoCBAgQIJCTgP4hpzTqqsXAva487WaIgIPU40GAAAECBAi0FdA/tBVLc72c0rhblQABAgQIlCygfyg5vbxrN3DPOx/VdSjgIO0Q060IECBAgEBPBPQPZQQtpzJyUiUBAgQIEMhJQP+QUxp11WLgXleedjNEwEHq8SBAgAABAgTaCugf2oqluV5OadytSoAAAQIEShbQP5ScXt61G7jnnY/qOhRwkHaI6VYECBAgQKAnAvqHMoKWUxk5qZIAAQIECOQkoH/IKY26ajFwrytPuxki4CD1eBAgQIAAAQJtBfQPbcXSXC+nNO5WJUCAAAECJQvoH0pOL+/aDdzzzkd1HQo4SDvEdCsCBAgQINATAf1DGUHLqYycVEmAAAECBHIS0D/klEZdtRi415Wn3QwRcJB6PAgQIECAAIG2AvqHtmJprpdTGnerEiBAgACBkgX0DyWnl3ftBu5556O6DgUcpB1iuhUBAgQIEOiJgP6hjKDlVEZOqiRAgAABAjkJ6B9ySqOuWgzc68rTboYIOEg9HgQIECBAgEBbAf1DW7E018spjbtVCRAgQIBAyQL6h5LTy7t2A/e881FdhwIO0g4x3YoAAQIECPREQP9QRtByKiMnVRIgQIAAgZwE9A85pVFXLQbudeVpN0MEHKQeDwIECBAgQKCtgP6hrVia6+WUxt2qBAgQIECgZAH9Q8np5V27gXve+aiuQwEHaYeYbkWAAAECBHoioH8oI2g5lZGTKgkQIECAQE4C+oec0qirFgP3uvK0myECDlKPBwECBAgQINBWQP/QVizN9XJK425VAgQIECBQsoD+oeT08q7dwD3vfFTXoYCDtENMtyJAgAABAj0R0D+UEbScyshJlQQIECBAICcB/UNOadRVi4F7XXnazRABB6nHgwABAgQIEGgroH9oK5bmejmlcbcqAQIECBAoWUD/UHJ6eddu4J53PqrrUMBB2iGmWxEgQIAAgZ4I6B/KCFpOZeSkSgIECBAgkJOA/iGnNOqqxcC9rjztZoiAg9TjQYAAAQIECLQV0D+0FUtzvZzSuFuVAAECBAiULKB/KDm9vGs3cM87H9V1KOAg7RDTrQgQIECAQE8E9A9lBC2nMnJSJQECBAgQyElA/5BTGnXVYuBeV552M0TAQerxIECAAAECBNoK6B/aiqW5Xk5p3K1KgAABAgRKFtA/lJxe3rUbuOedj+o6FHCQdojpVgQIECBAoCcC+ocygpZTGTmpkgABAgQI5CSgf8gpjbpqMXCvK0+7GSLgIPV4ECBAgAABAm0F9A9txdJcL6c07lYlQIAAAQIlC+gfSk4v79oN3PPOR3UdCjhIO8R0KwIECBAg0BMB/UMZQcupjJxUSYAAAQIEchLQP+SURl21GLjXlafdDBFwkHo8CBAgQIAAgbYC+oe2Ymmul1Mad6sSIECAAIGSBfQPJaeXd+0G7nnno7oOBRykHWK6FQECBAgQ6ImA/qGMoOVURk6qJECAAAECOQnoH3JKo65aDNzrytNuhgg4SD0eBAgQIECAQFsB/UNbsTTXyymNu1UJECBAgEDJAvqHktPLu3YD97zzUV2HAg7SDjHdigABAgQI9ERA/1BG0HIqIydVEiBAgACBnAT0DzmlUVctBu515Wk3QwQcpB4PAgQIECBAoK2A/qGtWJrr5ZTG3aoECBAgQKBkAf1DyenlXbuBe975qK5DAQdph5huRYAAAQIEeiKgfygjaDmVkZMqCRAgQIBATgL6h5zSqKsWA/e68rSbIQIOUo8HAQIECBAg0FZA/9BWLM31ckrjblUCBAgQIFCygP6h5PTyrt3APe98VNehgIO0Q0y3IkCAAAECPRHQP5QRtJzKyEmVBAgQIEAgJwH9Q05p1FWLgXtdedrNEAEHqceDAAECBAgQaCugf2grluZ6OaVxtyoBAgQIEChZQP9Qcnp5127gnnc+qutQwEHaIaZbESBAgACBngjoH8oIWk5l5KRKAgQIECCQk4D+Iac06qrFwL2uPO1miICD1ONBgAABAgQItBXQP7QVS3O9nNK4W5UAAQIECJQsoH8oOb28azdwzzsf1XUo4CDtENOtCBAgQIBATwT0D2UELacyclIlAQIECBDISUD/kFMaddVi4F5XnnYzRMBB6vEgQIAAAQIE2groH9qKpbleTmncrUqAAAECBEoW0D+UnF7etRu4552P6joUcJB2iOlWBAgQIECgJwL6hzKCllMZOamSAAECBAjkJKB/yCmNumoxcK8rT7sZIuAg9XgQIECAAAECbQX0D23F0lwvpzTuViVAgAABAiUL6B9KTi/v2g3c885HdR0KOEg7xHQrAgQIECDQEwH9QxlBy6mMnFRJgAABAgRyEtA/5JRGXbUYuNeVp90MEXCQejwIECBAgACBtgL6h7Ziaa6XUxp3qxIgQIAAgZIF9A8lp5d37Qbueeejug4FHKQdYroVAQIECBDoiYD+oYyg5VRGTqokQIAAAQI5CegfckqjrloM3OvK026GCDhIPR4ECBAgQIBAWwH9Q1uxNNfLKY27VQkQIECAQMkC+oeS08u7dgP3vPNRXYcCDtIOMd2KAAECBAj0RED/UEbQciojJ1USIECAAIGcBPQPOaVRVy0G7nXlaTdDBBykHg8CBAgQIECgrYD+oa1YmuvllMbdqgQIECBAoGQB/UPJ6eVdu4F73vmorkMBB2mHmG5FgAABAgR6IqB/KCNoOZWRkyoJECBAgEBOAvqHnNKoqxYD97ryLGI31157bVx44YVxyy23xH333ReXX355nH766fut/XOf+1x87GMfi1tvvTUeeeSReNGLXhTnn39+LFmypNV+HaStuFxMgAABAgQIRIT+od1joM9r5+VqAgQIECBAIJ2APi+dfe0rG7jXnnCG+1u/fn1s2rQpjjnmmDjjjDOedOC+atWqOOSQQ+KUU06Jgw8+OD71qU/FBz/4wfjnf/7nWLx48bR36CCdNpULCRAgQIAAge8K6B/aPQr6vHZeriZAgAABAgTSCejz0tnXvrKBe+0JZ76/WbNmPenAfV9baD7l/qu/+qvxnve8Z9o7dJBOm8qFBAgQIECAgIH7jJ8Bfd6MCd2AAAECBAgQGKOAOdEYcXt+awP3nj8Aqbc/yhuxxx57LF74whfG29/+9li5cuW0t+AgnTaVCwkQIECAAAED9xk/A/q8GRO6AQECBAgQIDBGAXOiMeL2/NYG7j1/AFJvf5Q3Ys33v7///e+P22+/PZ7znOfsdwvN9703/9nz1xykhx56aDzwwANx0EEHpd669QkQIECAAIECBLwRGz0kfd7odl5JgAABAgQIjF9Anzd+476uYODe1+Qz2XfbN2KXXXZZvOENb4jPf/7z8fKXv3zoLpofVr3gggumXGPgnkn4yiBAgAABAgUIeCM2ekj6vNHtvJIAAQIECBAYv4A+b/zGfV3BwL2vyWey7zZvxP76r/86Xvva18ZnPvOZOO200550Bz7h/qRELiBAgAABAgSeRMAbsdEfEX3e6HZeSYAAAQIECIxfQJ83fuO+rmDg3tfkM9n3dN+INZ9sf93rXhfN/3v66aePVL2DdCQ2LyJAgAABAr0W0D+MHr8+b3Q7ryRAgAABAgTGL6DPG79xX1cwcO9r8gn3/eCDD8bWrVsHFSxevDguvvjiOOWUU2LevHlx2GGHxXnnnRf33HNPXHrppYNrmiH7b/zGb8SaNWviFa94xd7KDzzwwHjWs5417Z04SKdN5UICBAgQIEDguwL6h3aPgj6vnZerCRAgQIAAgXQC+rx09rWvbOBee8IZ7u/qq68eDNif+HfmmWfGJZdcEitWrIjt27dHc13z97KXvSyuueaa/V4/3S06SKcr5ToCBAgQIEBgj4D+od2zoM9r5+VqAgQIECBAIJ2APi+dfe0rG7jXnrD97RVwkHoYCBAgQIAAgbYC+oe2Ymmul1Mad6sSIECAAIGSBfQPJaeXd+0G7nnno7oOBRykHWK6FQECBAgQ6ImA/qGMoOVURk6qJECAAAECOQnoH3JKo65aDNzrytNuhgg4SD0eBMYjsGvX7tiwYWts27Yz5s+fG0uXHh5z5swez2LuSoAAgQkL6B8mDD7icrXltDt2x5a4K3bGzpgbc2NBLIzZ4f+2jvh4eBkBAgQIENinQG39g5jzETBwzycLlYxZwEE6ZmC376VAM2xfuXL9YNi+568Zuq9de6qhey+fCJsmUJ+A/qGMTGvKqRm2XxVXxo7YsRd/XsyL02KZoXsZj6MqCRAgQKAQgZr6h0LIe1OmgXtvorZRB6lngED3AldccXusWXPTlBuvWnVcLF++qPsF3ZEAAQITFtA/TBh8xOVqyum22Bw3xg1TJI6PE+LIOGpEIS8jQIAAAQIEnihQU/8g3bwEDNzzykM1YxRwkI4R1617K3DRRdfHunVbpux/2bKFsXr18b11sXECBOoR0D+UkWVNOW2K6+LOuGMK/BGxKE6Mk8oIRJUECBAgQKAAgZr6hwK4e1WigXuv4u73Zh2k/c7f7scj4BPu43F1VwIE8hHQP+STxbBKasrJJ9zLeOZUSYAAAQLlC9TUP5SfRl07MHCvK0+7GSLgIPV4EOhewHe4d2/qjgQI5CWgf8grj/1VU1NOvsO9jGdOlQQIECBQvkBN/UP5adS1AwP3uvK0GwN3zwCBiQs0Q/eNG7cNfji1+cHUJUvm+8HUiadgQQIExiXgjdi4ZLu9b205NUP3rbFl8MOpzQ+mHh4L/GBqt4+MuxEgQIAAgaitfxBpPgIG7vlkoZIxCzhIxwzs9gQIECBAoEIB/UMZocqpjJxUSYAAAQIEchLQP+SURl21GLjXlafdDBFwkHo8CBAgQIAAgbYC+oe2Ymmul1Mad6sSIECAAIGSBfQPJaeXd+0G7nnno7oOBRykHWK6FQECBAgQ6ImA/qGMoOVURk6qJECAAAECOQnoH3JKo65aDNzrytNuhgg4SD0eBAgQIECAQFsB/UNbsTTXyymNu1UJECBAgEDJAvqHktPLu3YD97zzUV2HAg7SDjHdigABAgQI9ERA/1BG0HIqIydVEiBAgACBnAT0DzmlUVctBu515Wk3QwQcpB4PAgQIECBAoK2A/qGtWJrr5ZTG3aoECBAgQKBkAf1DyenlXbuBe975qK5DAQdph5huRYAAAQIEeiKgfygjaDmVkZMqCRAgQIBATgL6h5zSqKsWA/e68rSbIQIOUo8HAQIECBAg0FZA/9BWLM31ckrjblUCBAgQIFCygP6h5PTyrt3APe98VNehgIO0Q0y3IkCAAAECPRHQP5QRtJzKyEmVBAgQIEAgJwH9Q05p1FWLgXtdedrNEAEHqceDAAECBAgQaCugf2grluZ6OaVxtyoBAgQIEChZQP9Qcnp5127gnnc+qutQwEHaIaZbESBAgACBngjoH8oIWk5l5KRKAgQIECCQk4D+Iac06qrFwL2uPO1miICD1ONBgAABAgQItBXQP7QVS3O9nNK4W5UAAQIECJQsoH8oOb28azdwzzsf1XUo4CDtENOtCBAgQIBATwT0D2UELacyclIlAQIECBDISUD/kFMaddVi4F5XnnYzRMBB6vEgQIAAAQIE2groH9qKpbleTmncrUqAAAECBEoW0D+UnF7etRu4552P6joUcJB2iOlWBAgQIECgJwL6hzKCllMZOamSAAECBAjkJKB/yCmNumoxcK8rT7sZIuAg9XgQIECAAAECbQX0D23F0lwvpzTuViVAgAABAiUL6B9KTi/v2g3c885HdR0KOEg7xHQrAgQIECDQEwH9QxlBy6mMnFRJgAABAgRyEtA/5JRGXbUYuNeVp90MEXCQejwIECBAgACBtgL6h7Ziaa6XUxp3qxIgQIAAgZIF9A8lp5d37Qbueeejug4FHKQdYroVAQIECBDoiYD+oYyg5VRGTqokQIAAAQI5CegfckqjrloM3OvK026GCDhIPR4ECBAgQIBAWwH9Q1uxNNfLKY27VQkQIECAQMkC+oeS08u7dgP3vPNRXYcCDtIOMd2KAAECBAj0RED/UEbQciojJ1USIECAAIGcBPQPOaVRVy0G7nXlaTdDBBykHg8CBAgQIECgrYD+oa1YmuvllMbdqgQIECBAoGQB/UPJ6eVdu4F73vmorkMBB2mHmG5FgAABAgR6IqB/KCNoOZWRkyoJECBAgEBOAvqHnNKoqxYD97rytJshAg5SjwcBAgQIECDQVkD/0FYszfVySuNuVQIECBAgULKA/qHk9PKu3cA973xU16GAjpuhaAAAIABJREFUg7RDTLciQIAAAQI9EdA/lBG0nMrISZUECBAgQCAnAf1DTmnUVYuBe1152s0QAQepx4MAAQIECBBoK6B/aCuW5no5pXG3KgECBAgQKFlA/1ByennXbuCedz6q61DAQdohplsRIECAAIGeCOgfyghaTmXkpEoCBAgQIJCTgP4hpzTqqsXAva487WaIgIPU40GAAAECBAi0FdA/tBVLc72c0rhblQABAgQIlCygfyg5vbxrN3DPOx/VdSjgIO0Q060IECBAgEBPBPQPZQQtpzJyUiUBAgQIEMhJQP+QUxp11WLgXleedjNEwEHq8SAwHoFdu3bHhg1bY9u2nTF//txYuvTwmDNn9ngWc1cCBAhMWED/MGHwEZfra067Y3dsibtiZ+yMuTE3FsTCmB3+b/CIj5GXESBAgEDPBPraP/Qs5iTbNXBPwm7RFAIO0hTq1qxdoBm2r1y5fjBs3/PXDN3Xrj3V0L328O2PQE8E9A9lBN3HnJph+1VxZeyIHXtDmhfz4rRYZuhexmOrSgIECBBILNDH/iExeW+WN3DvTdQ26iD1DBDoXuCKK26PNWtumnLjVauOi+XLF3W/oDsSIEBgwgL6hwmDj7hcH3O6LTbHjXHDFLHj44Q4Mo4aUdLLCBAgQIBAfwT62D/0J920OzVwT+tv9QkKOEgniG2p3ghcdNH1sW7dlin7XbZsYaxefXxvHGyUAIF6BfQPZWTbx5w2xXVxZ9wxJaAjYlGcGCeVEZwqCRAgQIBAQoE+9g8JuXu1tIF7r+Lu92YdpP3O3+7HI+AT7uNxdVcCBPIR0D/kk8WwSvqYk0+4l/FsqpIAAQIE8hXoY/+Qbxp1VWbgXleedjNEwEHq8SDQvYDvcO/e1B0JEMhLQP+QVx77q6aPOfkO9zKeTVUSIECAQL4Cfewf8k2jrsoM3OvK024M3D0DBCYu0AzdN27cNvjh1OYHU5csme8HUyeeggUJEBiXgDdi45Lt9r59zakZum+NLYMfTm1+MPXwWOAHU7t9tNyNAAECBCoW6Gv/UHGk2WzNwD2bKBQybgEH6biF3Z8AAQIECNQnoH8oI1M5lZGTKgkQIECAQE4C+oec0qirFgP3uvK0myECDlKPBwECBAgQINBWQP/QVizN9XJK425VAgQIECBQsoD+oeT08q7dwD3vfFTXoYCDtENMtyJAgAABAj0R0D+UEbScyshJlQQIECBAICcB/UNOadRVi4F7XXnazRABB6nHgwABAgQIEGgroH9oK5bmejmlcbcqAQIECBAoWUD/UHJ6eddu4J53PqrrUMBB2iGmWxEgQIAAgZ4I6B/KCFpOZeSkSgIECBAgkJOA/iGnNOqqxcC9rjztZoiAg9TjQYAAAQIECLQV0D+0FUtzvZzSuFuVAAECBAiULKB/KDm9vGs3cM87H9V1KOAg7RDTrQgQIECAQE8E9A9lBC2nMnJSJQECBAgQyElA/5BTGnXVYuBeV552M0RgnAfprl27Y8OGrbFt286YP39uLF16eMyZM1seBAgQIECAQOEC4+wfCqfJqnw5dRvH7tgdW+Ku2Bk7Y27MjQWxMGaH3rZbZXcjQIAAgdQC+ofUCdS7voF7vdna2RMExnWQNsP2lSvXD4bte/6aofvatacaunsKCRAgQIBA4QLj6h8KZ8mufDl1F0kzbL8qrowdsWPvTefFvDgtlhm6d8fsTgQIECCQgYD+IYMQKi3BwL3SYG1rqsC4DtIrrrg91qy5acqCq1YdF8uXLxIFAQIECBAgULDAuPqHgkmyLF1O3cVyW2yOG+OGKTc8Pk6II+Oo7hZyJwIECBAgkFhA/5A4gIqXN3CvOFxb+0GBcR2kF110faxbt2UK97JlC2P16uPFQIAAAQIECBQsMK7+oWCSLEuXU3exbIrr4s64Y8oNj4hFcWKc1N1C7kSAAAECBBIL6B8SB1Dx8gbuFYdra5MZuPuEuyeNAAECBAjUK+CNWBnZyqm7nHzCvTtLdyJAgACBvAX0D3nnU3J1Bu4lp6f2VgLjOkh9h3urGFxMgAABAgSKEhhX/1AUQgHFyqm7kHyHe3eW7kSAAAECeQvoH/LOp+TqDNxLTk/trQTGeZA2Q/eNG7cNfji1+cHUJUvm+8HUVum4mAABAgQI5Ckwzv4hzx2XWZWcus2tGbpvjS2DH05tfjD18FjgB1O7JXY3AgQIEMhAQP+QQQiVlmDgXmmwtjVVwEHqqSBAgAABAgTaCugf2oqluV5OadytSoAAAQIEShbQP5ScXt61G7jnnY/qOhRwkHaI6VYECBAgQKAnAvqHMoKWUxk5qZIAAQIECOQkoH/IKY26ajFwrytPuxki4CD1eBAgQIAAAQJtBfQPbcXSXC+nNO5WJUCAAAECJQvoH0pOL+/aDdzzzkd1HQo4SDvEdCsCBAgQINATAf1DGUHLqYycVEmAAAECBHIS0D/klEZdtRi415Wn3QwRcJB6PAgQIECAAIG2AvqHtmJprpdTGnerEiBAgACBkgX0DyWnl3ftBu5556O6DgUcpB1iuhUBAgQIEOiJgP6hjKDlVEZOqiRAgAABAjkJ6B9ySqOuWgzc68rTboYIOEg9HgQIECBAgEBbAf1DW7E018spjbtVCRAgQIBAyQL6h5LTy7t2A/e881FdhwIO0g4x3YoAAQIECPREQP9QRtByKiMnVRIgQIAAgZwE9A85pVFXLQbudeVpN0MEHKQeDwIECBAgQKCtgP6hrVia6+WUxt2qBAgQIECgZAH9Q8np5V27gXve+aiuQwEHaYeYbkWAAAECBHoioH8oI2g5lZGTKgkQIECAQE4C+oec0qirFgP3uvK0myECDlKPBwECBAgQINBWQP/QVizN9XJK425VAgQIECBQsoD+oeT08q7dwD3vfFTXoYCDtENMtyJAgAABAj0R0D+UEbScyshJlQQIECBAICcB/UNOadRVi4F7XXnazRABB6nHgwABAgQIEGgroH9oK5bmejmlcbcqAQIECBAoWUD/UHJ6eddu4J53PqrrUMBB2iGmWxEgQIAAgZ4I6B/KCFpOZeSkSgIECBAgkJOA/iGnNOqqxcC9rjztZoiAg9TjQYAAAQIECLQV0D+0FUtzvZzSuFuVAAECBAiULKB/KDm9vGs3cM87H9V1KOAg7RDTrQgQIECAQE8E9A9lBC2nMnJSJQECBAgQyElA/5BTGnXVYuBeV55F7Obaa6+NCy+8MG655Za477774vLLL4/TTz99v7U31/z2b//24PotW7bEm9/85vijP/qj1nt1kLYm8wICBAgQINB7Af1Du0dAn9fOy9UECBAgQIBAOgF9Xjr72lc2cK894Qz3t379+ti0aVMcc8wxccYZZzzpwH379u3xoQ99KH7yJ39y8P+efPLJBu4Z5qokAgQIECBQo4A3Yu1S1ee183I1AQIECBAgkE5An5fOvvaVDdxrTzjz/c2aNetJB+7fv4WXvexl8ZKXvMTAPfNclUeAAAECBGoR8EZs9CT1eaPbeSUBAgQIECAwfgF93viN+7qCgXtfk89k3+N8I/bII49E8589f81Beuihh8YDDzwQBx10UCYCyiBAgAABAgRyFvBGbPR09Hmj23klAQIECBAgMH4Bfd74jfu6goF7X5PPZN/jfCN2/vnnxwUXXDBlpwbumYSvDAIECBAgUICAN2Kjh6TPG93OKwkQIECAAIHxC+jzxm/c1xUM3PuafCb7HucbMZ9wzyRkZRAgQIAAgYIFvBEbPTx93uh2XkmAAAECBAiMX0CfN37jvq5g4N7X5DPZ9zjfiD1xiw7STEJXBgECBAgQKEhA/zB6WPq80e28kgABAgQIEBi/gD5v/MZ9XcHAva/JZ7Jvb8QyCUIZBAgQIECAwD4FvBEb/cHQ541u55UECBAgQIDA+AX0eeM37usKBu59TT7hvh988MHYunXroILFixfHxRdfHKecckrMmzcvDjvssDjvvPPinnvuiUsvvXRvlbfeeuvgv37DG94QRxxxRLztbW+Lpz3taXHUUUdNeycO0mlTuZAAAQIECBD4roD+od2joM9r5+VqAgQIECBAIJ2APi+dfe0rG7jXnnCG+7v66qsHA/Yn/p155plxySWXxIoVK2L79u3RXLfnr/mE1BP/XvCCFwyum+6fg3S6Uq4jQIAAAQIE9gjoH9o9C/q8dl6uJkCAAAECBNIJ6PPS2de+soF77Qnb314BB6mHgQABAgQIEGgroH9oK5bmejmlcbcqAQIECBAoWUD/UHJ6eddu4J53PqrrUMBB2iGmWxEgQIAAgZ4I6B/KCFpOZeSkSgIECBAgkJOA/iGnNOqqxcC9rjztZoiAg9TjQYAAAQIECLQV0D+0FUtzvZzSuFuVAAECBAiULKB/KDm9vGs3cM87H9V1KOAg7RDTrQgQIECAQE8E9A9lBC2nMnJSJQECBAgQyElA/5BTGnXVYuBeV552M0TAQerxIECAAAECBNoK6B/aiqW5Xk5p3K1KgAABAgRKFtA/lJxe3rUbuOedj+o6FHCQdojpVgS+T2DXrt2xYcPW2LZtZ8yfPzeWLj085syZzYgAAQJVCOgfyohRTuPLaXfsji1xV+yMnTE35saCWBizw/+dH5+4OxMgQIDApAT0D5OS7t86Bu79y7y3O3aQ9jZ6Gx+jQDNsX7ly/WDYvuevGbqvXXuqofsY3d2aAIHJCegfJmc9k5XkNBO9/b+2GbZfFVfGjtix96J5MS9Oi2WG7uMhd1cCBAgQmKCA/mGC2D1bysC9Z4H3ebsO0j6nb+/jErjiittjzZqbptx+1arjYvnyReNa1n0JECAwMQH9w8SoZ7SQnGbEt98X3xab48a4Ycr//vg4IY6Mo8azqLsSIECAAIEJCegfJgTdw2UM3HsYel+37CDta/L2PU6Biy66Ptat2zJliWXLFsbq1cePc2n3JkCAwEQE9A8TYZ7xInKaMeE+b7Apros7444p/7sjYlGcGCeNZ1F3JUCAAAECExLQP0wIuofLGLj3MPS+btlBWm/yvkM8XbY+4Z7O3soECExGQP8wGeeZriKnmQru+/Xj+oS774UfT17uSoAAAQLtBPQP7bxcPX0BA/fpW7mycAEHaeEB7qf8Ztj+xjdeFTfffG88/PCjceCBB8Sxxx4SH/vYab5DfAKR+w73CSBbggCBpAL6h6T8015cTtOmanXhOL7Dfc89/yv+Kx6Oh6P575sfY/3V+LV4ejy9VX0uJkCAAAECMxHQP8xEz2uHCRi4ez56I+AgrTPqT396c6xatWEwbN/z1wzd16xZGr/yKy+qc9OZ7aoZum/cuG3ww6nND6YuWTLfP+zILCPlECAwuoD+YXS7Sb5STuPTbgbiW2PL4IdTmx9MPTwWzOgHU5tPzV8fm+L/xP+J78T3+rdD4kfj/43XzOje41NwZwIECBCoUUD/UGOqeezJwD2PHFQxAQEH6QSQEyyxYsXl8fnP3zVl5dNPPyI+9anTE1RkSQIECBCoSUD/UEaaciojp6bK5nvh/zVuiW/Ht36g6APj6bE0TvVjrOVEqVICBAgUL6B/KD7CbDdg4J5tNArrWsBB2rVoHvdbseKK+Pzn75xSzP/6X4viz/5seR5FqoIAAQIEihXQP5QRnZzKyKmpsvmE+4ZYH7vi4R8o+qB4ViyOY/wYazlRqpQAAQLFC+gfio8w2w0YuGcbjcK6FnCQdi2ax/0+/el/i7e8ZWPs2vWdvQXNmfPU+PCHm6+UOTqPIlVBgAABAsUK6B/KiE5OZeTUVNl8Rc3/F5fGfXHv3qIPiAPi2fFDcUKc6BPu5USpUgIECBQvoH8oPsJsN2Dgnm00CutawEHatWge92u+P/ycc9bFzTffFw8/vDsOPHB2HHvs8+LjH/9F3yOeR0SqIECAQNEC+ocy4pNTGTntqfKheCg+HX8VO2Pn4DvbD4wD49nx7DgtlvkO97KiVC0BAgSKFtA/FB1f1sUbuGcdj+K6FHCQdqmZ1738aGdeeaiGAAECNQnoH8pIU05l5PT9VXb9Y6zlCaiYAAECBFIL6B9SJ1Dv+gbu9WZrZ08QcJB6JAgQIECAAIG2AvqHtmJprpdTGnerEiBAgACBkgX0DyWnl3ftBu5556O6DgUcpB1iuhUBAgQIEOiJgP6hjKDlVEZOqiRAgAABAjkJ6B9ySqOuWgzc68rTboYIOEg9HgQIECBAgEBbAf1DW7E018spjbtVCRAgQIBAyQL6h5LTy7t2A/e881FdhwIO0g4x3YoAAQIECPREQP9QRtByKiMnVRIgQIAAgZwE9A85pVFXLQbudeVpN0MEHKQeDwIECBAgQKCtgP6hrVia6+WUxt2qBAgQIECgZAH9Q8np5V27gXve+aiuQwEHaYeYbkWAAAECBHoioH8oI2g5lZGTKgkQIECAQE4C+oec0qirFgP3uvK0myECDtJ6H49du3bHhg1bY9u2nTF//txYuvTwmDNndr0btjMCBAgQmJiA/mFi1DNaSE4z4ivqxbtjd2yJu2Jn7Iy5MTcWxMKYHfq+okJULAECBDIR0D9kEkSFZRi4VxiqLe1bwEFa55PRDNtXrlw/GLbv+WuG7mvXnmroXmfkdkWAAIGJCugfJso98mJyGpmuqBc2w/ar4srYETv21j0v5sVpsczQvagkFUuAAIE8BPQPeeRQYxUG7jWmak/7FHCQ1vlgXHHF7bFmzU1TNrdq1XGxfPmiOjdtVwQIECAwMQH9w8SoZ7SQnGbEV8yLb4vNcWPcMKXe4+OEODKOKmYfCiVAgACBPAT0D3nkUGMVBu41pmpPBu49egYuuuj6WLduy5QdL1u2MFavPr5HErZKgAABAuMQ8EZsHKrd31NO3ZvmeMdNcV3cGXdMKe2IWBQnxkk5lqwmAgQIEMhYQP+QcTiFl2bgXniAyp++gIN0+lYlXekT7iWlpVYCBAiUJ6B/KCMzOZWR00yr9An3mQp6PQECBAh8v4D+wfMwLgED93HJum92Ag7S7CLppCDf4d4Jo5sQIECAwH4E9A9lPBpyKiOnmVbpO9xnKuj1BAgQIGDg7hmYhICB+ySUrZGFgDdiWcQwliKaofvGjdsGP5za/GDqkiXz/WDqWKTdlAABAv0T0D+UkbmcysipiyqbofvW2DL44dTmB1MPjwV+MLULWPcgQIBADwX0Dz0MfUJbNnCfELRl0gs4SNNnoAICBAgQIFCagP6hjMTkVEZOqiRAgAABAjkJ6B9ySqOuWgzc68rTboYIOEg9HgQIECBAgEBbAf1DW7E018spjbtVCRAgQIBAyQL6h5LTy7t2A/e881FdhwIO0g4x3YoAAQIECPREQP9QRtByKiMnVRIgQIAAgZwE9A85pVFXLQbudeVpN0MEHKQeDwIECBAgQKCtgP6hrVia6+WUxt2qBAgQIECgZAH9Q8np5V27gXve+aiuQwEHaYeYbkWAAAECBHoioH8oI2g5lZGTKgkQIECAQE4C+oec0qirFgP3uvK0myECDlKPBwECBAgQINBWQP/QVizN9XJK425VAgQIECBQsoD+oeT08q7dwD3vfFTXoYCDtENMtyJAgAABAj0R0D+UEbScyshJlQQIECBAICcB/UNOadRVi4F7XXnazRABB6nHgwABAgQIEGgroH9oK5bmejmlcbcqAQIECBAoWUD/UHJ6eddu4J53PqrrUMBB2iGmWxEgQIAAgZ4I6B/KCFpOZeSkSgIECBAgkJOA/iGnNOqqxcC9rjztZoiAg9TjQYAAAQIECLQV0D+0FUtzvZzSuFuVAAECBAiULKB/KDm9vGs3cM87H9V1KOAg7RDTrQgQIECAQE8E9A9lBC2nMnJSJQECBAgQyElA/5BTGnXVYuBeV552M0TAQerxIECAAAECBNoK6B/aiqW5Xk5p3K1KgAABAgRKFtA/lJxe3rUbuOedj+o6FHCQdojpVgQIECBAoCcC+ocygpZTGTmpkgABAgQI5CSgf8gpjbpqMXCvK0+7GSLgIPV4ECBAgAABAm0F9A9txdJcL6c07lYlQIAAAQIlC+gfSk4v79oN3PPOR3UdCjhIO8R0KwIECBAg0BMB/UMZQcupjJxUSYAAAQIEchLQP+SURl21GLjXlafdDBFwkHo8CBAgQIAAgbYC+oe2Ymmul1Mad6sSIECAAIGSBfQPJaeXd+0G7nnno7oOBRykHWK6FQECBAgQ6ImA/qGMoOVURk6qJECAAAECOQnoH3JKo65aDNzrytNuhgg4SD0eBAgQIECAQFsB/UNbsTTXyymNu1UJECBAgEDJAvqHktPLu3YD97zzUV2HAg7SDjHdigABAgQI9ERA/1BG0HIqIydVEiBAgACBnAT0DzmlUVctBu515Wk3QwQcpB4PAgQIECBAoK2A/qGtWJrr5ZTG3aoECBAgQKBkAf1DyenlXbuBe975qK5DAQdph5huRYAAAQIEeiKgfygjaDmVkZMqCRAgQIBATgL6h5zSqKsWA/e68rSbIQIOUo8HAQIECBAg0FZA/9BWLM31ckrjblUCBAgQIFCygP6h5PTyrt3APe98VNehgIO0Q0y3IkCAAAECPRHQP5QRtJzKyEmVBAgQIEAgJwH9Q05p1FWLgXtdedrNEAEHqceDAAECBAgQaCugf2grluZ6OaVxtyoBAgQIEChZQP9Qcnp5127gnnc+qutQwEHaIaZbESBAgACBngjoH8oIWk5l5KRKAgQIECCQk4D+Iac06qrFwL2uPO1miICD1ONBgAABAl0L7Nq1OzZs2Brbtu2M+fPnxtKlh8ecObO7Xsb9EgroHxLit1haTi2wXEqAAAECBDIS2B27Y0vcFTtjZ8yNubEgFsbsmEw/rX/I6EGorBQD98oCtZ39CzhIPR0ECNQoYOCbLtXGfuXK9YNh+56/Zui+du2phu7pYul8Zf1D56RjuaGcxsLa25umHP70Ft3GCRDopUBz3l4VV8aO2LF3//NiXpwWyyYydNc/9PKxm8imDdwnwmyRHAQcpDmkMJ4aDBzH4+qu+QsY+KbN6Iorbo81a26aUsSqVcfF8uWL0hZn9c4E9A+dUY71RnIaK2+vbp56+NMrbJslQKBagen+g8vbYnPcGDdMcTg+Togj46ix++gfxk7c2wUM3Hsbff827iCtM3MDxzpztavpCRj4Ts9pXFdddNH1sW7dlim3X7ZsYaxeffy4lnXfCQvoHyYMPuJychoRzsumCKQe/oiEAAECpQu0+QeXm+K6uDPumLLlI2JRnBgnjZ1C/zB24t4uYODe2+j7t3EHaZ2ZGzimz9W/YZAuAwPfdPbNys6ftP6TWl3/MCnpma0jp5n5efX3BNoOf6b7KU7GBAgQ6ItAm39w2ebacfjpH8ah6p6NgIG756A3AuM8SA0c0z1GBo7p7JuV/RsGaf0NfNP6e/7T+k9q9XH2D5PaQx/WkVMfUp7MHtsMf9p8inMm1Rvqz0TPawkQmLRAm39wOalzdH8G+odJPx39Wc/AvT9Z936n4zpIDVzSPloGjvzTCqRd3fmT1n/PP3TauHHb4IdTmx9MXbJkvh9MTR9LpxWMq3/otEg3Czl5CLoSaDP8aTOcH7W+NvWMuobXESBAoEuBtmdjc85tjS2DH05tfjD18FgwkR9Mbfasf+gyeff6fgEDd89DbwTGdZAa+KZ9hAwc0/r7NwzS+hv4pvdXQf0C4+of6peb7A7lNFnv2leb7vCnzac4RzVrO7gadR2vI0CAQFcCJf2DQv1DV6m7zxMFDNw9E70RGNdBauCY/hFqhu4+YZomB//AKY27VQkQmJzAuPqHye2gHyvJqR8557bLSQzDJzHUz81VPQQIlC8w3X9wmXqn+ofUCdS7voF7vdna2RMExnWQGjh61Pos4N8w6HP69k6gHwLj6h/6oTe5XcppctZW+p7AJD7FOYmhvkwJECDQVwH9Q1+TH/++DdzHb2yFTATGdZAaOGYSsDKSCfg3DJLRW5gAgQkIjKt/mEDpvVpCTr2KO6vNjvtTnJMY6mcFqhgCBAhMUED/MEHsni1l4N6zwPu83XEepPff/1B84APXx+bN34gXveg5ce65J8TBBz+9z9z2ToAAAQIEqhAYZ/9QBVAmm5BTJkEoYywCXQ71m3ttibtiZ+yMuTE3FsTCif044Vhw3JQAAQIzENA/zADPS4cKGLh7QHojMK6D1Cfce/MI2SgBAgQI9FBgXP1DDynHumU5jZXXzSsR8Gn5SoK0DQIEOhPQP3RG6UZPEDBw90j0RmBcB6nvcO/NI2SjBAgQINBDgXH1Dz2kHOuW5TRWXjevRMD3wVcSpG0QINCZgP6hM0o3MnD3DPRVYFwH6UUXXR/r1m2Zwrps2cJYvfr4vnLbNwECBAgQqEJgXP1DFTgZbUJOGYWhlGwFNsV1cWfcMaW+I2JRnBgnZVu3wggQIDAuAf3DuGTd1yfcPQO9ERjXQeoT7r15hGyUAAECBHooMK7+oYeUY92ynMbK6+aVCPiEeyVB2gYBAp0J6B86o3SjJwgYuHskeiMwroPUd7j35hGyUQIECBDoocC4+oceUo51y3IaK6+bVyLgO9wrCdI2CBDoTED/0BmlGxm4ewb6KjDOg7QZum/cuC22bdsZ8+fPjSVL5secObP7Sj3xfTf+GzZs3eu/dOnh/CeeggUJECBQp8A4+4c6xdLsSk5p3K1ankAzdN8aW2JH7Ih5MS8OjwUxO7xvKS9JFU9SoPn/N1virtgZO2NuzI0FsdD/v5lkAGNcS/8wRtye39on3Hv+APRp+w7SOtP2bxjUmatdESBAYDoCk/gHrvqH6SSR/ho5pc9ABQQIEMhRYKbDcv9mSI6pdleT/qE7S3f6QQEDd0/ExAWuvfbauPDCC+OWW26J++67Ly6//PI4/fTTh9ZxzTXXxOrVq2Pz5s1xyCGHxNvf/vY455xzWtXuIG3FVczFvkO/mKgUSoAAgU7Vzp7CAAAe0ElEQVQFJvUPXPUP7WLT57XzcjUBAgQIjE+gi2G53z4YXz453Fmfl0MKddZg4F5nrlnvav369bFp06Y45phj4owzznjSgfvdd98dRx99dJx11llx9tlnD177pje9KS677LLB66f75yCdrlRZ11100fWxbt2WKUUvW7YwVq8+vqzNqJYAgeIEJvEJ6+JQJlTwpP6Bq/6hXaD6vHZeriZAgACBfQvM9JPpzV27GJZviuvizrhjSpFHxKI4MU4SX+EC+rzCA8y4fAP3jMPpQ2mzZs160oH7ueeeG1/4whfi9ttv30vSfLr9y1/+ctxwww3TZnKQTpuqqAsnNXApCkWxBAhMRGBSn7CeyGYKXGRS/8BV/zD6w6HPG93OKwkQINBngS4+md74dTEs72Jo3+csc9+7Pi/3hMqtz8C93OyqqHw6b8R+5md+JhYvXhxr1qzZu+fma2he+cpXxkMPPRSzZ+/7R34eeeSRaP6z5685SA899NB44IEH4qCDDqrCzyYiDLw8BQQIpBLwD/xSyf/PupPy90Zs9Jz1eaPbeSUBAgT6LNDVkLuL+3Q1/O9znjnvXZ+Xczpl12bgXnZ+xVc/nTdiCxcujBUrVsQ73/nOvfu9/vrr48QTT4x77703nve85+3T4fzzz48LLrhgyv/OwL34x2bKBpqh+8aN22Lbtp0xf/7cWLJkfsyZs+9/EFPf7u2IAIFUApP6hHWq/eW+7qT+gas3YqM/Cfq80e28kgABAn0W6OKT6Y1fV8Py5j5bY0vsiB0xL+bF4bEgZof3mzU8o/q8GlLMcw8G7nnm0puqpvtG7LWvfW2cd955e12a73E/6aSTBj+6+tznPnefXj7h3pvHyEYJ9FrAd4ini7/5hPWHPnRj7NjxcDz88KNx4IEHxLx5Bw5+P2L58kXpCuvRyvff/1B84APXx+bN34gXveg5ce65J8TBBz+9UwFvxEbn1OeNbueVBAhMFWj7nd5tr29rPu77t62npuu7+GT6Hg/D8pqejO73os/r3tQd/0fAwN2TkFRgOm/ERv1KmSduzEGaNGqLEyAwBoFJfcJ3DKVXcctm2HvssX8aX/vat+M733k8nvrUWfH85z8zbr75rM6HvlWAdbyJST3/+ofRg9PnjW7nlQQI/KBA208qt72+rXdz/yvj83Fv3BO749GYHQfEIfGjsSyWj/zJZwP876Uw7vza5u36egX0efVmm3pnBu6pE+j5+tN5I9b8aOqVV14Zt912216tN77xjXHrrbf60dSePz+2T6DvApP6Duu+O+9v/3/5l1+O17/+C/F//+9jey952tOeEn/2Z8vj13/9xdjGLDCp598bsdGD1OeNbueVBAj8oEDbTzy3vb6t97/FV2J9XBWPxqN7X3pAHBCnxmnxE9G+BzBgnpqAT6a3fSpdP4qAPm8UNa+ZjoCB+3SUXNOpwIMPPhhbt24d3LP5MdSLL744TjnllJg3b14cdthhg6+Oueeee+LSSy8dXHP33XfH0UcfHWeffXacddZZgyH7OeecE5dddlmcccYZ067NQTptKhcSIFCIgO8QTxvUz/7sJfFP//TVKUX8zM8cFv/wD2emLa4Hq0/q+dc/tHuY9HntvFxNgMD0BNp+p3fb66dXxfeu+lx8Nu6I26e8bFEcFa+I6b9H3XODcf8Dgrb7cz2Bvgjo8/qS9OT3aeA+efPer3j11VcPBuxP/DvzzDPjkksuGfxA6vbt26O5bs/fNddcE29961tj8+bNccghh0Tzqfdm6N7mz0HaRsu1BAiUIDCpT/iWYJGixp/6qU/Erbd+Y8rSixf/SNx002+mKKlXa07q+dc/tHus9HntvFxNgMD0BNoOpNteP70qvndV1wP3cf8Dgrb7cz2Bvgjo8/qS9OT3aeA+eXMrJhJwkCaCtywBAmMTmNR3WI9tA4Xf+Hd+Z2N8+MM3xeOPf28js2ZFvOUtx8WFF/584bvLv/xJPf/6h/yfhaZCOZWRkyoJjCrQ9itX2l7ftq6vxJdjffxtfOf7vlLmqXFA/MKIXykz7n9A0HZ/rifQFwH9Q1+Snvw+Ddwnb27FRAIO0kTwliVAYKwCzdBx48ZtsW3bzpg/f24sWTI/5syZPdY13fx/BPb8aOp99z2490dTn/e8/8ePpk7wAZnE869/mGCgM1hKTjPA81IChQi0/U7vtte3YWju/YW4Iu6Ne6P5r2fH7DgkDolfitNH+tHUcf8DgjZ7cy2BPgnoH/qU9mT3auA+WW+rJRRwkCbEtzQBAgQqFWiG7v/7f98Qmzd/I170oufE299+fBx88NMr3W0/t6V/KCN3OZWRkyoJ1CTw/7d357GSFPUDwGsxATkWkFsEEblvdUFBIkdU5FSu4AJyKhI0hFMNIJcoeBCBBORMuAS5FAmrckdOTQgsCQiagK7uct+iIPcv30rm/YZh3nvTb/q96e75dMIfZPtVV33qOzU1366uLjuhX3Z5TbLWFgKTJWD+MFmyypVwFwNDI2AgHZqu1lACBAgQIFCagPlDaZSTWpB+mlRehRMgQIAAgUYKmD80slsr0SgJ90p0g0pMhYCBdCqUXYMAAQIECDRLwPyhHv2pn+rRT2pJgAABAgSqJGD+UKXeaFZdJNyb1Z9aM4aAgVR4ECBAgAABAkUFzB+Kig3mfP00GHdXJUCAAAECdRYwf6hz71W77hLu1e4ftStRwEBaIqaiCBAgQIDAkAiYP9Sjo/VTPfpJLQkQIECAQJUEzB+q1BvNqouEe7P6U2vGEDCQCg8CBAgQIECgqID5Q1GxwZyvnwbj7qoECBAgQKDOAuYPde69atddwr3a/aN2JQoYSEvEVBQBAgQIEBgSAfOHenS0fqpHP6klAQIECBCokoD5Q5V6o1l1kXBvVn9qzRgCBlLhQYAAAQIECBQVMH8oKjaY8/XTYNxdlQABAgQI1FnA/KHOvVftuku4V7t/1K5EAQNpiZiKIkCAAAECQyJg/lCPjtZP9egntSRAgAABAlUSMH+oUm80qy4S7s3qT60ZQ8BAKjwIECBAgACBogLmD0XFBnO+fhqMu6sSIECAAIE6C5g/1Ln3ql13Cfdq94/alShgIC0RU1EECBAgQGBIBMwf6tHR+qke/aSWBAgQIECgSgLmD1XqjWbVRcK9Wf2pNWMIGEiFBwECBAgQIFBUwPyhqNhgztdPg3F3VQIECBAgUGcB84c691616y7hXu3+UbsSBQykJWIqigABAgQIDImA+UM9Olo/1aOf1JIAAQIECFRJwPyhSr3RrLpIuDerP7VmDAEDqfAgQIAAAQIEigqYPxQVG8z5+mkw7q5KgAABAgTqLGD+UOfeq3bdJdyr3T9qV6KAgbRETEURIECAAIEhETB/qEdH66d69JNaEiBAgACBKgmYP1SpN5pVFwn3ZvWn1owhYCAVHgQIECBAgEBRAfOHomKDOV8/DcbdVQkQIECAQJ0FzB/q3HvVrruEe7X7R+1KFDCQloipKAIECBAgMCQC5g/16Gj9VI9+UksCBAgQIFAlAfOHKvVGs+oi4d6s/tSaMQQMpMKDAAECBAgQKCpg/lBUbDDn66fBuLsqAQIECBCos4D5Q517r9p1l3Cvdv+oXYkCL7/8clp88cXT3Llz06KLLlpiyYoiQIAAAQIEmioQP8RWXHHF9NJLL6XFFlusqc2sfbvM82rfhRpAgAABAgSmXMA8b8rJh+aCEu5D09UaOm/evPyD2UGAAAECBAgQKCoQN+xXWGGFon/m/CkSMM+bImiXIUCAAAECDRQwz2tgpw64SRLuA+4Al586gXfeeSc98cQTafr06WnatGmlX7h1Z9QK+tJpeyqQf09Mk3YS/0mj7alg/j0xTdpJ/CeNtqeCJ9v/3XffTa+88kpafvnl03zzzddTnZw09QL9zPMmO4amXqOcK3IZ3ZFNdxsuXIqMPuJFvFQhXszzivSCc4sISLgX0XIugTEE7P012PDgz3+wAoO9uvjnP1iBwV5d/A/WvwlXF0OjJ31iG6XYrsd2jO81EjNipsjYJ17Ei3gpIiBe+tdSQhUEJNyr0Avq0AgBE6nBdiN//oMVGOzVxT//wQoM9urif7D+Tbi6GJLcKBrHYkbMFIkZ8SJexEsRAfHSv5YSqiAg4V6FXlCHRgiYSA22G/nzH6zAYK8u/vkPVmCwVxf/g/VvwtXFkORG0TgWM2KmSMyIF/EiXooIiJf+tZRQBQEJ9yr0gjo0QuD1119Pp5xySjrqqKPSAgss0Ig21akR/AfbW/z5D1ZgsFcX//wHK+Dq/Qr4DHcX5DJ6ZLERM0XGHfEiXsRLEQHx0r+WEqogIOFehV5QBwIECBAgQIAAAQIECBAgQIAAAQIECBCovYCEe+27UAMIECBAgAABAgQIECBAgAABAgQIECBAoAoCEu5V6AV1IECAAAECBAgQIECAAAECBAgQIECAAIHaC0i4174LNYAAAQIECBAgQIAAAQIECBAgQIAAAQIEqiAg4V6FXlAHAgQIECBAgAABAgQIECBAgAABAgQIEKi9gIR77btQA6ZS4I477kg/+9nP0n333ZeefPLJdO2116Ydd9xxpAr77rtvuvjii99Tpc985jPpz3/+81RWs7HXOuWUU9JvfvOb9Ne//jUtuOCC6bOf/Wz6yU9+ktZYY42RNr/++uvpyCOPTL/61a/Sa6+9lj7/+c+nX/ziF2mFFVZorMtUNawX/y222CLdfvvt76nSV7/61XTFFVdMVTUbe52zzz47xX9z5szJbVxnnXXScccdl7bZZpv8/2J/crt+PH+xP7n+naXHeHT00UenQw45JJ1++uk+A1PLX4urxXd/zNlivhbjZcTJ5z73uVHr/utf/zode+yx6bHHHkurrLJK+tGPfpR22mmnkfPffffddOKJJ6bzzjsvvfjiiynmd2eddVYuu05H2S5NmfsWcfnLX/6Sv3/j98A///nPdNppp6VDDz30fWFQpMyqxlCRNvTicsIJJ+TPUfux7LLLpqeeeqqqBF3rVcTl/PPPT5dcckl66KGHclkzZsxIJ598cvr0pz891ONLLy5NGV+io4vETPzejRh59NFH05tvvplWW221dMQRR6S99tprqGOmF5cmxUytBkWV7Sog4S4wCBQQ+MMf/pDuvvvu9KlPfSrtsssuXRPuTz/9dLrwwgtHSp1//vnTEkssUeAqTh1NYOutt04zZ85MG220UXrrrbfSMccckx588MH08MMPp4UXXjj/2UEHHZSuv/76dNFFF6Ull1wyT05eeOGF/KPoAx/4ANw+BHrxj6Tj6quvnn7wgx+MXClujiy22GJ9XNmfhkDEdcTwqquumkHi5l4kk2bPnp0TPmJ/cuNkPH+xP7n+7aXfe++9abfddkuLLrpo2nLLLUcS7j4DU9cHVb/SlVdemRMTkeDYdNNN07nnnpsuuOCCPF/46Ec/+r7q/+lPf8rJ+JNOOikn2WNBRSRU77rrrpxYjyNu8EcSPuYX8T33wx/+MMVCjL/97W9p+vTpVSfJ9ZsMl0hu1H3uW9QlxqCrrroqJ04PO+yw9L3vfe99CfeiZVYxgIq2oReXSLhfc8016ZZbbhlpcsxtll566SoSdK1TUZc999wzj0OxUOiDH/xg+ulPf5oXEMUNio985CNDO7704tKE8WUiY+8f//jHfGN3zTXXTJFLmDVrVv5N+7vf/S596UtfGtqY6cWlKTFTmwFRRccUkHAXIAQmKDBt2rSuCfeXXnop/fa3v51gqf6siMCzzz6blllmmbyierPNNksvv/xynrBfeumlKVZVx/HEE0+kFVdcMf3+978fmaAUuYZzRxfo9I8zI+n4iU98YiQBxm9yBeJmXiTdd911V7E/udRdS2/5f/3rXxf7U+T/n//8J9/0jkRqJDxb443xf4o6oCaXiSR5xEk8mdI61lprrfxUYjwd0XnEnOHf//53ioUVrSNuMn/oQx/KT8zF6vbll18+J1UjuRpHPFUUK3MjEX/ggQfWQqZsl2h0JDfqPvct6tLe2R/72MdyXHSucO+nzKoEUz9tGM0lEu7xO+mBBx6oSjML16Mfl7jY22+/nceWM888M+29995DO750wne6NGV8iXb0GzNRRnynbbfddvnG8LB+J3X7sLa7NClmCg9M/qCSAhLulewWlaqDwGgJ95hExp3oxRdfPG2++eZ5NVQkhR3lC8RjdvGIXaxyX3fdddNtt92Wt5CJFe0xkW0dG2ywQf6R3fkIa/k1Gq4SO/2j9ZFwjxU7MRGMRERsd3L88cfXZvVfXXowfpRcffXVaZ999skr3ONRbLE/db3X6b/22muL/Snij5iPGx2xhUP7DT7j/xR1QA0u88Ybb6SFFlooj5HtW8LE9kOR5Ovc9iyaFKveY6Vy/Nc6IsZiG5rYMuTvf/973mbm/vvvT5/85CdHzvnKV76S53ud2wlWkWkyXFrJjTrPfSfi0t6/3RLL/ZZZhfjptw1jJdxjoUA8+bjAAgvkRGRsnfHxj3+8Cs0etw79usQFXnnllfzbMMao7bfffmjHl07sTpcmjC/Rhn5jJn5TxRzny1/+cr5Z9cUvflHMpJR/a3a6NCVmxh2InFAbAQn32nSVilZNoFvCPR4xXGSRRdJKK62U/vGPf+S9QGPrk9jOJCaVjvIE4ks2fujG43Z33nlnLvjyyy9P++23X1511n5stdVWaeWVV86PlDvKEejmHyXHfoxhvdxyy+W9Ko866qi8BcrNN99czoWHvJS4ubTJJpuk//3vf3msiZjfdtttxf4UxcVo/mJ/ajog3gURN7Fj24J4LL894W78n5o+qMNV4sm22KYhtgCMLRxaRyT1IjEeW8B0HrFQIraK2WOPPUb+qT2m7rnnnrwlxOOPP55XureOb37zmzkhf+ONN1aeZjJcotF1n/tOxKW9s7sllvstswrB1G8bRku4x1Mkr776at6WKbYiiieV4t1MsVgjtoKs+tGvS7Tv29/+dh4zYp4c32XDOr509nWnSxPGl2jDRGMmntyL77L4XRvbLsWTffvvv39mG+aYGculKTFT9XFQ/XoXkHDv3cqZBN4j0C3h3kkUL+qK5HskCXbeeWeCJQrEpCz2sYv9VVsvRB0t4RIrAWJl2jnnnFNiDYa7qG7+3UTiZtOGG26YbzrFI3+O/gRilcy//vWv/Ph+vOAv9iSO1ZqxarPbzSax359351+P5h8r3DsPsV+u/dy5c/NYctNNN6V4aimOXhLuPgPl9kMdSmslNyIhETcoW0fcrIkt5yK513lEwj2S8bvvvvvIP1122WUptouKG5yt5EaU/eEPf3jknAMOOCBFbN5www2Vp5kMl26NrtvcdyIu7e0eK+FeJAarFkCT4dKtjf/973/zHP273/1uOvzww6vG8L769OsS+7f/+Mc/TrEX9frrr5/LH9bxpR23m0sTxpdow0Rj5p133skr2WMrvVtvvTVvJRMr3GPuM8wxM5ZLU2Km8gOhCvYsIOHeM5UTCbxXoJeEe/xFbHnyjW98Y2TPT479Cxx88MF5whEvK4vV1K3DlgL92/ZSwmj+3f42VsLH0x3t++r3cg3n9CbwhS98If9Qjf2HbSnTm1mZZ7X8uz09I/bLlE55zI/tQdpffh1b+8R38XzzzZdXC0Z/2FKsXPc6ljaRx/dtKTOxrXZGi486zX0nEi/t7balTPcoGG2Fe7ez48ZoPA3Z/s6Fqo49/cTLqaeemlf0xwtj4wZy6xjWLata7R/NpQnjS7Shn5hpN4h8QtzgjfnOsMfMaC5NiZmqjn/qVVxAwr24mb8gkAV6Sbg///zz+VGw8847L78Ux9GfQCSwItl77bXX5pUh8YOu/Wi9NO+Xv/xl2m233fI/xUqrWAHvpan92cdfj+ff7QrxuOx666038mLb/muhhHaBSLLHS4HPOOOM/NJUsT+18dHyj60oOg+xX25fxN6usXVH+xFPday55pr5hnZ8DnwGyjWvc2mxL/SMGTPyI/itI55Eia3oRntpasRYzBVaR7yDJPZnb39pauzxHitx44gkSuzDXLeXppbp0i1G6jj3LRov7e0e66WpRayr+HmbDJfOdsZ2GbFwILZnOu6446rI8L46TcQl9q2PZHskSzfeeOP3lNl6AeawjS+BMJZLU8aXaMdEYqaz/fHE1WOPPZZ/Aw9zzIzl0qSYqcVgqJLjCki4j0vkBAL/LxCPdMWLIuOIl2b9/Oc/T1tuuWV+gVv8d8IJJ6RddtklP248Z86cdPTRR+ftHx555BEvjSwhkL71rW/lvaqvu+66tMYaa4yUGC9eWnDBBfP/H3TQQWnWrFl5L9bokyOPPDLFj7/Y3qF9ZWQJ1Rm6Isbzj0lgPIIfe4ovtdRS6eGHH05HHHFE7pvYc5l/fyET40kkgCKxGImh2KoqHkuOrQxidZjY7893vL8eyz9e9ib2xxMs/9/bt5Qx/pfvW+cSY1/xvfbaK28lF9vKxMKHeMdI7BMdW/3FIohYENFKvsfj+Ztttll+R0Ak5WOe8f3vfz9vWxeJkjgisR7nX3jhhfmGf+wJH4mP2BN++vTpteAq2yXmxU2Y+xZ1iZstMceJI+Y8e+65Z/4v3q0SK7XjGK/MOgTMeG3o/Bz14hLz8h122CG/qPiZZ57JSejYGi/ekRKfzTocRV1iu5R4r1f8hol3QbSOiJf4b1jHl/FcmjK+9DIedH6W4rsmnoKIm1HxuYqbwbG4IJ4CiZXuwxoz47k0KWbqMBaq4/gCEu7jGzmDwIhA/LCKBHvnsc8+++QvwB133DHNnj07768cSfc4N/ZbiwSZo3+BeKqg2xE/fvfdd9/8T7HX6ne+8508qX3ttdfyNhuxwk0fTL5/POb4ta99Lb8EKiY8Yb7ddtul448/Pt/8cPQnECtbYg/HeGojbjLF3p8x+Y5ku9jvz7aXvx7LX+z3Ilj+OZ0Jd+N/+cZ1LjG++yOhE2Pmuuuum0477bScVI8jYidWJrc/nXLNNdfkJHvrUf1Ivre/fydWFJ544on5BezxwvZIxJ911lm57DodZbrEPKspc98iLrGopn1Lw1b/b7755vkmTOsYq8y6xEzZLjNnzsxbQj733HP5qaRY7R2/lbq9C6XKRkVcYqzpfEIr2hbz47hhFccwji/juTRpfIk+LhIz8V0UN3bmzZuXFy7F03yHHHJI3kKydQxjzIzn0rSYqfIYqG69CUi49+bkLAIECBAgQIAAAQIECBAgQIAAAQIECBAgMKaAhLsAIUCAAAECBAgQIECAAAECBAgQIECAAAECJQhIuJeAqAgCBAgQIECAAAECBAgQIECAAAECBAgQICDhLgYIECBAgAABAgQIECBAgAABAgQIECBAgEAJAhLuJSAqggABAgQIECBAgAABAgQIECBAgAABAgQISLiLAQIECBAgQIAAAQIECBAgQIAAAQIECBAgUIKAhHsJiIogQIAAAQIECBAgQIAAAQIECBAgQIAAAQIS7mKAAAECBAgQIECAAAECBAgQIECAAAECBAiUICDhXgKiIggQIECAAAECBAgQIECAAAECBAgQIECAgIS7GCBAgAABAgQIECBAgAABAgQIECBAgAABAiUISLiXgKgIAgQIECBAgAABAgQIECBAgAABAgQIECAg4S4GCBAgQIAAAQIECBAgQIAAAQIECBAgQIBACQIS7iUgKoIAAQIECBAgQIAAAQIECBAgQIAAAQIECEi4iwECBAgQIECAAAECBAgQIECAAAECBAgQIFCCgIR7CYiKIECAAAECBAgQIECAAAECBAgQIECAAAECEu5igAABAgQIECBAgAABAgQIECBAgAABAgQIlCAg4V4CoiIIECBAgAABAgQIECBAgAABAgQIECBAgICEuxggQIAAAQIECBAgQIAAAQIECBAgQIAAAQIlCEi4l4CoCAIECBAgQIAAAQIECBAgQIAAAQIECBAgIOEuBggQIECAAAECBAgQIECAAAECBAgQIECAQAkCEu4lICqCAAECBAgQIECAAAECBAgQIECAAAECBAhIuIsBAgQIECBAgAABAgQIECBAgAABAgQIECBQgoCEewmIiiBAgAABAgQIECBAgAABAgQIECBAgAABAhLuYoAAAQIECBAgQIAAAQIECBAgQIAAAQIECJQgIOFeAqIiCBAgQIAAAQIECBAgQIAAAQIECBAgQICAhLsYIECAAAECBAgQIECAAAECBAgQIECAAAECJQhIuJeAqAgCBAgQIECAAAECBAgQIECAAAECBAgQICDhLgYIECBAgAABAgQIECBAgAABAgQIECBAgEAJAhLuJSAqggABAgQIECBAgAABAgQIECBAgAABAgQISLiLAQIECBAgQIAAAQIECBAgQIAAAQIECBAgUIKAhHsJiIogQIAAAQIECBAgQIAAAQIECBAgQIAAAQIS7mKAAAECBAgQIECAAAECBAgQIECAAAECBAiUICDhXgKiIggQIECAAAECBAgQIECAAAECBAgQIECAgIS7GCBAgAABAgQIECBAgAABAgQIECBAgAABAiUI/B8uIcd76T9AFgAAAABJRU5ErkJggg==\" width=\"1500\">"
      ],
      "text/plain": [
       "<IPython.core.display.HTML object>"
      ]
     },
     "metadata": {}
    }
   ],
   "metadata": {}
  },
  {
   "cell_type": "markdown",
   "source": [
    "It can be seen from the above plot that\n",
    "* The actual impact of rank is in line with the intuition - the smaller the value the better the result.\n",
    "* It is interesting to see that the optimal value of reg is around 0.1 to 0.15. "
   ],
   "metadata": {}
  },
  {
   "cell_type": "markdown",
   "source": [
    "Get the best model."
   ],
   "metadata": {}
  },
  {
   "cell_type": "code",
   "execution_count": 26,
   "source": [
    "als = ALS(\n",
    "    rank=best[\"rank\"],\n",
    "    regParam=best[\"reg\"],\n",
    "    maxIter=15,\n",
    "    implicitPrefs=False,\n",
    "    alpha=0.1,\n",
    "    coldStartStrategy='drop',\n",
    "    nonnegative=False,\n",
    "    seed=42,\n",
    "    **HEADER_ALS\n",
    ")\n",
    "    \n",
    "model_best_hyperopt = als.fit(train)"
   ],
   "outputs": [],
   "metadata": {}
  },
  {
   "cell_type": "markdown",
   "source": [
    "Tuning prameters against other metrics can be simply done by modifying the `objective` function. The following shows an objective function of how to tune \"precision@k\". Since `fmin` in `hyperopt` only supports minimization while the actual objective of the loss is to maximize \"precision@k\", `-precision` instead of `precision` is used in the returned value of the `objective` function."
   ],
   "metadata": {}
  },
  {
   "cell_type": "code",
   "execution_count": 27,
   "source": [
    "# Customize an objective function\n",
    "def objective_precision(params):\n",
    "    with Timer() as time_run_start:\n",
    "\n",
    "        rank = params['rank']\n",
    "        reg = params['reg']\n",
    "        train = params['train'] \n",
    "        valid = params['valid'] \n",
    "        col_user = params['col_user'] \n",
    "        col_item = params['col_item']\n",
    "        col_rating = params['col_rating'] \n",
    "        col_prediction = params['col_prediction'] \n",
    "        k = params['k']\n",
    "        relevancy_method = params['relevancy_method']\n",
    "\n",
    "        header = {\n",
    "            \"userCol\": col_user,\n",
    "            \"itemCol\": col_item,\n",
    "            \"ratingCol\": col_rating,\n",
    "        }\n",
    "\n",
    "        als = ALS(\n",
    "            rank=rank,\n",
    "            maxIter=15,\n",
    "            implicitPrefs=False,\n",
    "            alpha=0.1,\n",
    "            regParam=reg,\n",
    "            coldStartStrategy='drop',\n",
    "            nonnegative=False,\n",
    "            seed=42,\n",
    "            **header\n",
    "        )\n",
    "\n",
    "        model = als.fit(train)\n",
    "    \n",
    "        users = train.select(col_user).distinct()\n",
    "        items = train.select(col_item).distinct()\n",
    "        user_item = users.crossJoin(items)\n",
    "        dfs_pred = model.transform(user_item)\n",
    "\n",
    "        # Remove seen items.\n",
    "        dfs_pred_exclude_train = dfs_pred.alias(\"pred\").join(\n",
    "            train.alias(\"train\"),\n",
    "            (dfs_pred[col_user] == train[col_user]) & (dfs_pred[col_item] == train[col_item]),\n",
    "            how='outer'\n",
    "        )\n",
    "\n",
    "        top_all = dfs_pred_exclude_train.filter(dfs_pred_exclude_train[\"train.Rating\"].isNull()) \\\n",
    "            .select('pred.' + col_user, 'pred.' + col_item, 'pred.' + \"prediction\")\n",
    "\n",
    "        top_all.cache().count()\n",
    "\n",
    "        rank_eval = SparkRankingEvaluation(\n",
    "            valid, \n",
    "            top_all, \n",
    "            k=k, \n",
    "            col_user=col_user, \n",
    "            col_item=col_item, \n",
    "            col_rating=\"rating\", \n",
    "            col_prediction=\"prediction\", \n",
    "            relevancy_method=relevancy_method\n",
    "        )\n",
    "\n",
    "        precision = rank_eval.precision_at_k()\n",
    "\n",
    "    # Return the objective function result.\n",
    "    return {\n",
    "        'loss': -precision,\n",
    "        'status': STATUS_OK,\n",
    "        'eval_time': time_run_start.interval\n",
    "    }"
   ],
   "outputs": [],
   "metadata": {}
  },
  {
   "cell_type": "markdown",
   "source": [
    "### 4.2 Hyperparameter tuning with `hyperopt` sampling methods"
   ],
   "metadata": {}
  },
  {
   "cell_type": "markdown",
   "source": [
    "Though `hyperopt` works well in a single node machine, its features (e.g., `Trials` module) do not support Spark environment, which makes it hard to perform the tuning tasks in a distributed/parallel manner. It is useful to use `hyperopt` for sampling parameter values from the pre-defined sampling space, and then parallelize the model training onto Spark cluster with the sampled parameter combinations.\n",
    "\n",
    "The downside of this method is that the intelligent searching algorithm (i.e., TPE) of `hyperopt` cannot be used. The approach introduced here is therefore equivalent to random search."
   ],
   "metadata": {}
  },
  {
   "cell_type": "code",
   "execution_count": 28,
   "source": [
    "with Timer() as time_sample:\n",
    "    # Sample the parameters used for model building from the pre-defined space. \n",
    "    sample_params = [sample(space) for x in range(NUMBER_ITERATIONS)]\n",
    "    \n",
    "    # The following runs model building on the sampled parameter values with the pre-defined objective function.\n",
    "    results_map = list(map(lambda x: objective(x), sample_params))\n"
   ],
   "outputs": [],
   "metadata": {}
  },
  {
   "cell_type": "code",
   "execution_count": 30,
   "source": [
    "results_map"
   ],
   "outputs": [
    {
     "output_type": "execute_result",
     "data": {
      "text/plain": [
       "[{'eval_time': 9.468051671981812, 'loss': 1.027085217204854, 'status': 'ok'},\n",
       " {'eval_time': 8.947720766067505, 'loss': 1.017764730532703, 'status': 'ok'},\n",
       " {'eval_time': 9.599841117858887, 'loss': 1.2995721337596726, 'status': 'ok'},\n",
       " {'eval_time': 8.645057439804077, 'loss': 0.998792404289471, 'status': 'ok'},\n",
       " {'eval_time': 9.246882200241089, 'loss': 1.159882028048988, 'status': 'ok'},\n",
       " {'eval_time': 9.159096479415894, 'loss': 1.3707996773718212, 'status': 'ok'},\n",
       " {'eval_time': 9.555922508239746, 'loss': 1.4255606225971154, 'status': 'ok'},\n",
       " {'eval_time': 9.555083751678467, 'loss': 0.9974149852593205, 'status': 'ok'},\n",
       " {'eval_time': 9.14759874343872, 'loss': 1.0233910316377184, 'status': 'ok'},\n",
       " {'eval_time': 9.288854122161865, 'loss': 1.1079683856151636, 'status': 'ok'},\n",
       " {'eval_time': 9.035703420639038, 'loss': 1.4973257401273627, 'status': 'ok'},\n",
       " {'eval_time': 9.43152904510498, 'loss': 1.3660611992616116, 'status': 'ok'},\n",
       " {'eval_time': 9.249063491821289, 'loss': 1.3212144812805433, 'status': 'ok'},\n",
       " {'eval_time': 9.086166143417358, 'loss': 1.1874756727128037, 'status': 'ok'},\n",
       " {'eval_time': 8.880879878997803, 'loss': 1.017539254275622, 'status': 'ok'},\n",
       " {'eval_time': 9.382610559463501, 'loss': 1.0726440276761462, 'status': 'ok'},\n",
       " {'eval_time': 9.176624774932861, 'loss': 1.4048578426830673, 'status': 'ok'},\n",
       " {'eval_time': 9.292484045028687, 'loss': 1.4308198992737957, 'status': 'ok'},\n",
       " {'eval_time': 8.882294178009033, 'loss': 1.2712116101690774, 'status': 'ok'},\n",
       " {'eval_time': 9.89118218421936, 'loss': 1.0887572322216503, 'status': 'ok'},\n",
       " {'eval_time': 9.102333545684814, 'loss': 1.449849882363006, 'status': 'ok'},\n",
       " {'eval_time': 9.27437686920166, 'loss': 1.0465564408902348, 'status': 'ok'},\n",
       " {'eval_time': 9.215168714523315, 'loss': 1.248519446580608, 'status': 'ok'},\n",
       " {'eval_time': 9.225409269332886, 'loss': 1.0265498645574211, 'status': 'ok'},\n",
       " {'eval_time': 9.08506464958191, 'loss': 1.254533287299843, 'status': 'ok'}]"
      ]
     },
     "metadata": {},
     "execution_count": 30
    }
   ],
   "metadata": {}
  },
  {
   "cell_type": "markdown",
   "source": [
    "Get the best model."
   ],
   "metadata": {}
  },
  {
   "cell_type": "code",
   "execution_count": 31,
   "source": [
    "loss_metrics = np.array([x['loss'] for x in results_map])\n",
    "best_loss = np.where(loss_metrics == min(loss_metrics))"
   ],
   "outputs": [],
   "metadata": {}
  },
  {
   "cell_type": "code",
   "execution_count": 32,
   "source": [
    "best_param = sample_params[best_loss[0].item()]"
   ],
   "outputs": [],
   "metadata": {}
  },
  {
   "cell_type": "code",
   "execution_count": 33,
   "source": [
    "als = ALS(\n",
    "    rank=best_param[\"rank\"],\n",
    "    regParam=best_param[\"reg\"],\n",
    "    maxIter=15,\n",
    "    implicitPrefs=False,\n",
    "    alpha=0.1,\n",
    "    coldStartStrategy='drop',\n",
    "    nonnegative=False,\n",
    "    seed=42,\n",
    "    **HEADER_ALS\n",
    ")\n",
    "    \n",
    "model_best_sample = als.fit(train)"
   ],
   "outputs": [],
   "metadata": {}
  },
  {
   "cell_type": "markdown",
   "source": [
    "## 5 Evaluation on testing data"
   ],
   "metadata": {}
  },
  {
   "cell_type": "markdown",
   "source": [
    "The optimal parameters can then be used for building a recommender, which is then evaluated on the testing data.\n",
    "\n",
    "The following codes generate the evaluation results by using the testing dataset with the optimal model selected against the pre-defined loss. Without loss of generity, in this case, the optimal model that performs the best w.r.t regression loss (i.e., the RMSE metric) is used. One can simply use other metrics like precision@k, as illustrated in the above sections, to evaluate the optimal model on the testing dataset."
   ],
   "metadata": {}
  },
  {
   "cell_type": "code",
   "execution_count": 34,
   "source": [
    "# Get prediction results with the optimal modesl from different approaches.\n",
    "prediction_spark = model_best_spark.transform(test)\n",
    "prediction_hyperopt = model_best_hyperopt.transform(test)\n",
    "prediction_sample = model_best_sample.transform(test)\n",
    "\n",
    "predictions = [prediction_spark, prediction_hyperopt, prediction_sample]\n",
    "elapsed = [time_spark.interval, time_hyperopt.interval, time_sample.interval]\n",
    "\n",
    "approaches = ['spark', 'hyperopt', 'sample']\n",
    "test_evaluations = pd.DataFrame()\n",
    "for ind, approach in enumerate(approaches):    \n",
    "    rating_eval = SparkRatingEvaluation(\n",
    "        test, \n",
    "        predictions[ind],\n",
    "        **HEADER\n",
    "    )\n",
    "    \n",
    "    result = pd.DataFrame({\n",
    "        'Approach': approach,\n",
    "        'RMSE': rating_eval.rmse(),\n",
    "        'MAE': rating_eval.mae(),\n",
    "        'Explained variance': rating_eval.exp_var(),\n",
    "        'R squared': rating_eval.rsquared(),\n",
    "        'Elapsed': elapsed[ind]\n",
    "    }, index=[0])\n",
    "    \n",
    "    test_evaluations = test_evaluations.append(result)"
   ],
   "outputs": [],
   "metadata": {}
  },
  {
   "cell_type": "code",
   "execution_count": 35,
   "source": [
    "test_evaluations"
   ],
   "outputs": [
    {
     "output_type": "execute_result",
     "data": {
      "text/html": [
       "<div>\n",
       "<style scoped>\n",
       "    .dataframe tbody tr th:only-of-type {\n",
       "        vertical-align: middle;\n",
       "    }\n",
       "\n",
       "    .dataframe tbody tr th {\n",
       "        vertical-align: top;\n",
       "    }\n",
       "\n",
       "    .dataframe thead th {\n",
       "        text-align: right;\n",
       "    }\n",
       "</style>\n",
       "<table border=\"1\" class=\"dataframe\">\n",
       "  <thead>\n",
       "    <tr style=\"text-align: right;\">\n",
       "      <th></th>\n",
       "      <th>Approach</th>\n",
       "      <th>Elapsed</th>\n",
       "      <th>Explained variance</th>\n",
       "      <th>MAE</th>\n",
       "      <th>R squared</th>\n",
       "      <th>RMSE</th>\n",
       "    </tr>\n",
       "  </thead>\n",
       "  <tbody>\n",
       "    <tr>\n",
       "      <th>0</th>\n",
       "      <td>spark</td>\n",
       "      <td>133.150098</td>\n",
       "      <td>0.289853</td>\n",
       "      <td>0.776693</td>\n",
       "      <td>0.252805</td>\n",
       "      <td>0.976022</td>\n",
       "    </tr>\n",
       "    <tr>\n",
       "      <th>0</th>\n",
       "      <td>hyperopt</td>\n",
       "      <td>235.779974</td>\n",
       "      <td>0.299736</td>\n",
       "      <td>0.790172</td>\n",
       "      <td>0.240981</td>\n",
       "      <td>0.983563</td>\n",
       "    </tr>\n",
       "    <tr>\n",
       "      <th>0</th>\n",
       "      <td>sample</td>\n",
       "      <td>230.902271</td>\n",
       "      <td>0.287638</td>\n",
       "      <td>0.791199</td>\n",
       "      <td>0.232688</td>\n",
       "      <td>0.988922</td>\n",
       "    </tr>\n",
       "  </tbody>\n",
       "</table>\n",
       "</div>"
      ],
      "text/plain": [
       "   Approach     Elapsed  Explained variance       MAE  R squared      RMSE\n",
       "0     spark  133.150098            0.289853  0.776693   0.252805  0.976022\n",
       "0  hyperopt  235.779974            0.299736  0.790172   0.240981  0.983563\n",
       "0    sample  230.902271            0.287638  0.791199   0.232688  0.988922"
      ]
     },
     "metadata": {},
     "execution_count": 35
    }
   ],
   "metadata": {}
  },
  {
   "cell_type": "markdown",
   "source": [
    "From the results, it can be seen that, *with the same number of iterations*, Spark native construct based approach takes the least amount of time, even if there is no parallel computing. This is simply because Spark native constructs leverage the underlying Java codes for running the actual analytics with high performance efficiency. Interestingly, the run time for `hyperopt` with TPE algorithm and random search methods are almost the same. Possible reasons for this are that, the TPE algorithm searches optimal parameters intelligently but runs the tuning iterations sequentially. Also, the advantage of TPE may become obvious when there is a higher dimensionality of hyperparameters. \n",
    "\n",
    "The three approaches use the same RMSE loss. In this measure, the native Spark construct performs the best. The `hyperopt` based approach performs the second best, but the advantage is very subtle. It should be noted that these differences may be owing to many factors like characteristics of datasets, dimensionality of hyperparameter space, sampling size in the searching, etc. Note the differences in the RMSE metrics may also come from the randomness of the intermediate steps in parameter tuning process. In practice, multiple runs are required for generating statistically robust comparison results. We have tried 5 times for running the same comparison codes above. The results aligned well with each other in terms of objective metric values and elapsed time. "
   ],
   "metadata": {}
  },
  {
   "cell_type": "markdown",
   "source": [
    "# Conclusions"
   ],
   "metadata": {}
  },
  {
   "cell_type": "markdown",
   "source": [
    "In summary, there are mainly three different approaches for running hyperparameter tuning for Spark based recommendation algorithm. The three different approaches are compared as follows."
   ],
   "metadata": {}
  },
  {
   "cell_type": "markdown",
   "source": [
    "|Approach|Distributed (on Spark)|Param sampling|Advanced hyperparam searching algo|Custom evaluation metrics|Custom data split|\n",
    "|---------|-------------|--------------|--------------------------|--------------|------------|\n",
    "|AzureML Services|Parallelizing Spark sessions on multi-node cluster or single Spark session on one VM node.)|Random, Grid, Bayesian sampling for discrete and continuous variables.|Bandit policy, Median stopping policy, and truncation selection policy.|Yes|Yes|\n",
    "|Spark native construct|Distributed in single-node standalone Spark environment or multi-node Spark cluster.|No|No|Need to re-engineer Spark modules|Need to re-engineer Spark modules.|\n",
    "|`hyperopt`|No (only support parallelization on MongoDB)|Random sampling for discrete and continuous variables.|Tree Parzen Estimator|Yes|Yes|"
   ],
   "metadata": {}
  },
  {
   "cell_type": "code",
   "execution_count": 36,
   "source": [
    "# cleanup spark instance\n",
    "spark.stop()"
   ],
   "outputs": [],
   "metadata": {}
  },
  {
   "cell_type": "markdown",
   "source": [
    "# References\n",
    "\n",
    "* Azure Machine Learning Services, url: https://azure.microsoft.com/en-us/services/machine-learning-service/\n",
    "* Lisa Li, *et al*, Hyperband: A Novel Bandit-Based Approach to Hyperparameter Optimization, The Journal of Machine Learning Research, Volume 18 Issue 1, pp 6765-6816, January 2017.\n",
    "* James Bergstrat *et al*, Algorithms for Hyper-Parameter Optimization, Procs 25th NIPS 2011. \n",
    "* `hyperopt`, url: http://hyperopt.github.io/hyperopt/.\n",
    "* Bergstra, J., Yamins, D., Cox, D. D. (2013) Making a Science of Model Search: Hyperparameter Optimization in Hundreds of Dimensions for Vision Architectures. Proc. of the 30th International Conference on Machine Learning (ICML 2013).\n",
    "* Kris Wright, \"Hyper parameter tuning with hyperopt\", url:https://districtdatalabs.silvrback.com/parameter-tuning-with-hyperopt"
   ],
   "metadata": {}
  }
 ],
 "metadata": {
  "celltoolbar": "Tags",
  "kernelspec": {
   "display_name": "Python (reco_pyspark)",
   "language": "python",
   "name": "reco_pyspark"
  },
  "language_info": {
   "codemirror_mode": {
    "name": "ipython",
    "version": 3
   },
   "file_extension": ".py",
   "mimetype": "text/x-python",
   "name": "python",
   "nbconvert_exporter": "python",
   "pygments_lexer": "ipython3",
   "version": "3.6.0"
  }
 },
 "nbformat": 4,
 "nbformat_minor": 2
}<|MERGE_RESOLUTION|>--- conflicted
+++ resolved
@@ -160,11 +160,7 @@
    "cell_type": "code",
    "execution_count": 4,
    "source": [
-<<<<<<< HEAD
-    "data = load_spark_df(spark, size='100k', header=(COL_USER, COL_ITEM, COL_RATING))"
-=======
     "data = load_spark_df(spark, size=MOVIELENS_DATA_SIZE, header=(COL_USER, COL_ITEM, COL_RATING))"
->>>>>>> 2eccb879
    ],
    "outputs": [
     {

# Copyright (c) Microsoft Corporation. All rights reserved.
# Licensed under the MIT License.


<<<<<<< HEAD
from recommenders.datasets.download_utils import maybe_download
=======
import random
import re
import tensorflow as tf

>>>>>>> 70259d55
from recommenders.models.deeprec.deeprec_utils import (
    flat_config,
    HParams,
    load_yaml,
)
<<<<<<< HEAD
import random
import re
=======
>>>>>>> 70259d55


def check_type(config):
    """Check that the config parameters are the correct type

    Args:
        config (dict): Configuration dictionary.

    Raises:
        TypeError: If the parameters are not the correct type.
    """

    int_parameters = [
        "word_size",
        "his_size",
        "title_size",
        "body_size",
        "npratio",
        "word_emb_dim",
        "attention_hidden_dim",
        "epochs",
        "batch_size",
        "show_step",
        "save_epoch",
        "head_num",
        "head_dim",
        "user_num",
        "filter_num",
        "window_size",
        "gru_unit",
        "user_emb_dim",
        "vert_emb_dim",
        "subvert_emb_dim",
    ]
    for param in int_parameters:
        if param in config and not isinstance(config[param], int):
            raise TypeError("Parameters {0} must be int".format(param))

    float_parameters = ["learning_rate", "dropout"]
    for param in float_parameters:
        if param in config and not isinstance(config[param], float):
            raise TypeError("Parameters {0} must be float".format(param))

    str_parameters = [
        "wordEmb_file",
        "wordDict_file",
        "userDict_file",
        "vertDict_file",
        "subvertDict_file",
        "method",
        "loss",
        "optimizer",
        "cnn_activation",
        "dense_activation" "type",
    ]
    for param in str_parameters:
        if param in config and not isinstance(config[param], str):
            raise TypeError("Parameters {0} must be str".format(param))

    list_parameters = ["layer_sizes", "activation"]
    for param in list_parameters:
        if param in config and not isinstance(config[param], list):
            raise TypeError("Parameters {0} must be list".format(param))

    bool_parameters = ["support_quick_scoring"]
    for param in bool_parameters:
        if param in config and not isinstance(config[param], bool):
            raise TypeError("Parameters {0} must be bool".format(param))


def check_nn_config(f_config):
    """Check neural networks configuration.

    Args:
        f_config (dict): Neural network configuration.

    Raises:
        ValueError: If the parameters are not correct.
    """

    if f_config["model_type"] in ["nrms", "NRMS"]:
        required_parameters = [
            "title_size",
            "his_size",
            "wordEmb_file",
            "wordDict_file",
            "userDict_file",
            "npratio",
            "data_format",
            "word_emb_dim",
            # nrms
            "head_num",
            "head_dim",
            # attention
            "attention_hidden_dim",
            "loss",
            "data_format",
            "dropout",
        ]

    elif f_config["model_type"] in ["naml", "NAML"]:
        required_parameters = [
            "title_size",
            "body_size",
            "his_size",
            "wordEmb_file",
            "subvertDict_file",
            "vertDict_file",
            "wordDict_file",
            "userDict_file",
            "npratio",
            "data_format",
            "word_emb_dim",
            "vert_emb_dim",
            "subvert_emb_dim",
            # naml
            "filter_num",
            "cnn_activation",
            "window_size",
            "dense_activation",
            # attention
            "attention_hidden_dim",
            "loss",
            "data_format",
            "dropout",
        ]
    elif f_config["model_type"] in ["lstur", "LSTUR"]:
        required_parameters = [
            "title_size",
            "his_size",
            "wordEmb_file",
            "wordDict_file",
            "userDict_file",
            "npratio",
            "data_format",
            "word_emb_dim",
            # lstur
            "gru_unit",
            "type",
            "filter_num",
            "cnn_activation",
            "window_size",
            # attention
            "attention_hidden_dim",
            "loss",
            "data_format",
            "dropout",
        ]
    elif f_config["model_type"] in ["npa", "NPA"]:
        required_parameters = [
            "title_size",
            "his_size",
            "wordEmb_file",
            "wordDict_file",
            "userDict_file",
            "npratio",
            "data_format",
            "word_emb_dim",
            # npa
            "user_emb_dim",
            "filter_num",
            "cnn_activation",
            "window_size",
            # attention
            "attention_hidden_dim",
            "loss",
            "data_format",
            "dropout",
        ]
    else:
        required_parameters = []

    # check required parameters
    for param in required_parameters:
        if param not in f_config:
            raise ValueError("Parameters {0} must be set".format(param))

    if f_config["model_type"] in ["nrms", "NRMS", "lstur", "LSTUR"]:
        if f_config["data_format"] != "news":
            raise ValueError(
                "For nrms and naml model, data format must be 'news', but your set is {0}".format(
                    f_config["data_format"]
                )
            )
    elif f_config["model_type"] in ["naml", "NAML"]:
        if f_config["data_format"] != "naml":
            raise ValueError(
                "For nrms and naml model, data format must be 'naml', but your set is {0}".format(
                    f_config["data_format"]
                )
            )

    check_type(f_config)


def create_hparams(flags):
    """Create the model hyperparameters.

    Args:
        flags (dict): Dictionary with the model requirements.

    Returns:
        HParams: Hyperparameter object.
    """
    init_dict = {
        # data
        "support_quick_scoring": False,
        # models
        "dropout": 0.0,
        "attention_hidden_dim": 200,
        # nrms
        "head_num": 4,
        "head_dim": 100,
        # naml
        "filter_num": 200,
        "window_size": 3,
        "vert_emb_dim": 100,
        "subvert_emb_dim": 100,
        # lstur
        "gru_unit": 400,
        "type": "ini",
        # npa
        "user_emb_dim": 50,
        # train
        "learning_rate": 0.001,
        "optimizer": "adam",
        "epochs": 10,
        "batch_size": 1,
        # show info
        "show_step": 1
    }
    init_dict.update(flags)
    return HParams(init_dict)


def prepare_hparams(yaml_file=None, **kwargs):
    """Prepare the model hyperparameters and check that all have the correct value.

    Args:
        yaml_file (str): YAML file as configuration.

    Returns:
        HParams: Hyperparameter object.
    """
    if yaml_file is not None:
        config = load_yaml(yaml_file)
        config = flat_config(config)
    else:
        config = {}

    config.update(kwargs)

    check_nn_config(config)
    return create_hparams(config)


def word_tokenize(sent):
    """Split sentence into word list using regex.
    Args:
        sent (str): Input sentence

    Return:
        list: word list
    """
    pat = re.compile(r"[\w]+|[.,!?;|]")
    if isinstance(sent, str):
        return pat.findall(sent.lower())
    else:
        return []


def newsample(news, ratio):
    """Sample ratio samples from news list.
    If length of news is less than ratio, pad zeros.

    Args:
        news (list): input news list
        ratio (int): sample number

    Returns:
        list: output of sample list.
    """
    if ratio > len(news):
        return news + [0] * (ratio - len(news))
    else:
        return random.sample(news, ratio)


def get_mind_data_set(type):
    """Get MIND dataset address

    Args:
        type (str): type of mind dataset, must be in ['large', 'small', 'demo']

    Returns:
        list: data url and train valid dataset name
    """
    assert type in ["large", "small", "demo"]

    if type == "large":
        return (
            "https://mind201910small.blob.core.windows.net/release/",
            "MINDlarge_train.zip",
            "MINDlarge_dev.zip",
            "MINDlarge_utils.zip",
        )

    elif type == "small":
        return (
            "https://mind201910small.blob.core.windows.net/release/",
            "MINDsmall_train.zip",
            "MINDsmall_dev.zip",
            "MINDsmall_utils.zip",
        )

    elif type == "demo":
        return (
            "https://recodatasets.z20.web.core.windows.net/newsrec/",
            "MINDdemo_train.zip",
            "MINDdemo_dev.zip",
            "MINDdemo_utils.zip",
        )<|MERGE_RESOLUTION|>--- conflicted
+++ resolved
@@ -2,24 +2,13 @@
 # Licensed under the MIT License.
 
 
-<<<<<<< HEAD
-from recommenders.datasets.download_utils import maybe_download
-=======
-import random
-import re
-import tensorflow as tf
-
->>>>>>> 70259d55
 from recommenders.models.deeprec.deeprec_utils import (
     flat_config,
     HParams,
     load_yaml,
 )
-<<<<<<< HEAD
 import random
 import re
-=======
->>>>>>> 70259d55
 
 
 def check_type(config):

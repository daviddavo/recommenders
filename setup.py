# Copyright (c) Microsoft Corporation. All rights reserved.
# Licensed under the MIT License.

from os import environ
from pathlib import Path
from setuptools import setup, find_packages
import site
import sys
import time

# workround for enabling editable user pip installs
site.ENABLE_USER_SITE = "--user" in sys.argv[1:]

# version
here = Path(__file__).absolute().parent
version_data = {}
with open(here.joinpath("recommenders", "__init__.py"), "r") as f:
    exec(f.read(), version_data)
version = version_data.get("__version__", "0.0")

# Get the long description from the README file
with open(here.joinpath("recommenders", "README.md"), encoding="utf-8") as f:
    LONG_DESCRIPTION = f.read()

HASH = environ.get("HASH", None)
if HASH is not None:
    version += ".post" + str(int(time.time()))

install_requires = [
    "numpy>=1.19",
    "pandas>1.0.3,<2",
    "scipy>=1.0.0,<2",
    "tqdm>=4.31.1,<5",
    "matplotlib>=2.2.2,<4",
    "scikit-learn>=0.22.1,<1",
    "numba>=0.38.1,<1",
    "lightfm>=1.15,<2",
    "lightgbm>=2.2.1",
    "memory_profiler>=0.54.0,<1",
    "nltk>=3.4,<4",
    "pydocumentdb>=2.3.3<3",  # TODO: replace with azure-cosmos
    "pymanopt>=0.2.5,<1",
    "seaborn>=0.8.1,<1",
    "transformers>=2.5.0,<5",
    "bottleneck>=1.2.1,<2",
    "category_encoders>=1.3.0,<2",
    "jinja2>=2,<4",
    "pyyaml>=5.4.1,<6",
    "requests>=2.0.0,<3",
    "cornac>=1.1.2,<2",
    # For Surprise, specify the tarball in order to avoid incompatibilities of compiled .pyx files with numpy versions < 1.20
    "scikit-surprise@https://files.pythonhosted.org/packages/97/37/5d334adaf5ddd65da99fc65f6507e0e4599d092ba048f4302fe8775619e8/scikit-surprise-1.1.1.tar.gz",
    "retrying>=1.3.3",
]

# shared dependencies
extras_require = {
    "examples": [
        "azure.mgmt.cosmosdb>=0.8.0,<1",
        "hyperopt>=0.1.2,<1",
        "ipykernel>=4.6.1,<7",
        "jupyter>=1,<2",
        "locust>=1,<2",
        "papermill>=2.1.2,<3",
        "scrapbook>=0.5.0,<1.0.0",
    ],
    "gpu": [
        "nvidia-ml-py3>=7.352.0",
        "tensorflow-gpu>=1.15.0,<2",  # compiled with CUDA 10.0
        "torch==1.2.0",  # last os-common version with CUDA 10.0 support
        "fastai>=1.0.46,<2",
    ],
    "spark": [
        "databricks_cli>=0.8.6,<1",
<<<<<<< HEAD
        "pyarrow>=0.8.0,<7.0.0",
        "pyspark>=2.4.5,<3.0.0",
=======
        "pyarrow>=0.12.1,<6.0.0",
        "pyspark>=2.4.5,<3.2.0",
>>>>>>> 76764ed9
    ],
    "xlearn": [
        "cmake>=3.18.4.post1",
        "xlearn==0.40a1",
    ],
    "dev": [
        "black>=18.6b4,<21",
        "pandera[strategies]>=0.6.5",  # For generating fake datasets
        "pytest>=3.6.4",
        "pytest-cov>=2.12.1",
        "pytest-mock>=3.6.1",  # for access to mock fixtures in pytest
        "pytest-rerunfailures>=10.2",  # to mark flaky tests
    ],
}
# for the brave of heart
extras_require["all"] = list(set(sum([*extras_require.values()], [])))

# the following dependencies need additional testing
extras_require["experimental"] = [
    "vowpalwabbit>=8.9.0,<9",
    "nni==1.5",
]


setup(
    name="recommenders",
    version=version,
    description="Microsoft Recommenders - Python utilities for building recommender systems",
    long_description=LONG_DESCRIPTION,
    long_description_content_type="text/markdown",
    url="https://github.com/microsoft/recommenders",
    project_urls={
        "Documentation": "https://microsoft-recommenders.readthedocs.io/en/stable/",
        "Wiki": "https://github.com/microsoft/recommenders/wiki",
    },
    author="RecoDev Team at Microsoft",
    author_email="RecoDevTeam@service.microsoft.com",
    classifiers=[
        "Development Status :: 4 - Beta",
        "Intended Audience :: Developers",
        "Intended Audience :: Information Technology",
        "Intended Audience :: Science/Research",
        "Topic :: Scientific/Engineering :: Artificial Intelligence",
        "Topic :: Software Development :: Libraries :: Python Modules",
        "License :: OSI Approved :: MIT License",
        "Programming Language :: Python :: 3.6",
        "Programming Language :: Python :: 3.7",
        "Operating System :: Microsoft :: Windows",
        "Operating System :: POSIX :: Linux",
        "Operating System :: MacOS",
    ],
    extras_require=extras_require,
    keywords="recommendations recommendation recommenders recommender system engine "
    "machine learning python spark gpu",
    install_requires=install_requires,
    package_dir={"recommenders": "recommenders"},
    python_requires=">=3.6, <3.9",     # latest Databricks versions come with Python 3.8 installed
    packages=find_packages(where=".", exclude=["contrib", "docs", "examples", "scenarios", "tests", "tools"]),
)<|MERGE_RESOLUTION|>--- conflicted
+++ resolved
@@ -72,13 +72,8 @@
     ],
     "spark": [
         "databricks_cli>=0.8.6,<1",
-<<<<<<< HEAD
-        "pyarrow>=0.8.0,<7.0.0",
-        "pyspark>=2.4.5,<3.0.0",
-=======
-        "pyarrow>=0.12.1,<6.0.0",
+        "pyarrow>=0.12.1,<7.0.0",
         "pyspark>=2.4.5,<3.2.0",
->>>>>>> 76764ed9
     ],
     "xlearn": [
         "cmake>=3.18.4.post1",
